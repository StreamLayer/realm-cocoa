


//
//  err_handling.m
//  TightDB
//
// Demo code for short tutorial using Objective-C interface
//


#import <XCTest/XCTest.h>

#import <tightdb/objc/Tightdb.h>
#import <tightdb/objc/group.h>

#include <tightdb/binary_data.hpp>
#include <tightdb/table.hpp>
#import <tightdb/objc/TDBTable_noinst.h>

TIGHTDB_TABLE_DEF_3(PeopleErrTable,
                    Name,  String,
                    Age,   Int,
                    Hired, Bool)

TIGHTDB_TABLE_IMPL_3(PeopleErrTable,
                     Name,  String,
                     Age,   Int,
                     Hired, Bool)

TIGHTDB_TABLE_1(TestQueryErrSub,
                Age,  Int)

TIGHTDB_TABLE_9(TestQueryErrAllTypes,
                BoolCol,   Bool,
                IntCol,    Int,
                FloatCol,  Float,
                DoubleCol, Double,
                StringCol, String,
                BinaryCol, Binary,
                DateCol,   Date,
                TableCol,  TestQueryErrSub,
                MixedCol,  Mixed)



@interface MACTestErrHandling: XCTestCase
@end
@implementation MACTestErrHandling





- (void)testErrHandling
{
    NSError* error = nil;

    //------------------------------------------------------
    NSLog(@"--- Creating tables ---");
    //------------------------------------------------------

    TDBTransaction* transaction = [TDBTransaction group];
    // Create new table in group
    PeopleErrTable* people = [transaction createTableWithName:@"employees" asTableClass:[PeopleErrTable class]];

    // No longer supports errors, the tes may be redundant
    // Add some rows

    [people addName:@"John" Age:20 Hired:YES];
    [people addName:@"Mary" Age:21 Hired:NO];
    [people addName:@"Lars" Age:21 Hired:YES];
    [people addName:@"Phil" Age:43 Hired:NO];
    [people addName:@"Anni" Age:54 Hired:YES];



    // Insert at specific position
    [people insertEmptyRowAtIndex:2 Name:@"Frank" Age:34 Hired:YES];

    // Getting the size of the table
    NSLog(@"PeopleErrTable Size: %lu - is %@.    [6 - not empty]", [people rowCount],
        people.rowCount == 0 ? @"empty" : @"not empty");

    NSFileManager* fm = [NSFileManager defaultManager];

    // Write the group to disk
    [fm removeItemAtPath:@"peopleErr.tightdb" error:NULL];
    error = nil;
    if (![transaction writeContextToFile:@"peopleErr.tightdb" error:&error]) {
        NSLog(@"%@", [error localizedDescription]);
        XCTFail(@"No error expected");
    }

    //------------------------------------------------------
    NSLog(@"--- Changing permissions ---");
    //------------------------------------------------------

    NSMutableDictionary* attributes = [NSMutableDictionary dictionaryWithCapacity:1];
    [attributes setValue:[NSNumber numberWithShort:0444] forKey:NSFilePosixPermissions];

    error = nil;
    [fm setAttributes:attributes ofItemAtPath:@"peopleErr.tightdb" error:&error];
    if (error) {
        XCTFail(@"Failed to set readonly attributes");
    }

    //------------------------------------------------------
    NSLog(@"--- Reopen and manipulate ---");
    //------------------------------------------------------

    // Load a group from disk (and try to update, even though it is readonly)
    error = nil;
    TDBTransaction* fromDisk = [TDBTransaction groupWithFile:@"peopleErr.tightdb" error:&error];
    if (error) {
        NSLog(@"%@", [error localizedDescription]);
    }
    else {
        // This is no longer an error, becuase read/write mode is no longer required per default.
        // XCTFail(@"Since file cannot be opened, we should have gotten an error here.");
    }

    //------------------------------------------------------
    NSLog(@"--- Make normal again ---");
    //------------------------------------------------------

    [attributes setValue:[NSNumber numberWithShort:0644] forKey:NSFilePosixPermissions];

    error = nil;
    [fm setAttributes:attributes ofItemAtPath:@"peopleErr.tightdb" error:&error];
    if (error) {
        XCTFail(@"Failed to set readonly attributes");
    }

    error = nil;
    fromDisk = [TDBTransaction groupWithFile:@"peopleErr.tightdb" error:&error];
    if (error) {
        NSLog(@"%@", [error localizedDescription]);
        XCTFail(@"File should have been possible to open");
    }

    PeopleErrTable* diskTable = [fromDisk tableWithName:@"employees" asTableClass:[PeopleErrTable class]];

    // Fake readonly.
    [((TDBTable*)diskTable) setReadOnly:true];

    NSLog(@"Disktable size: %zu", [diskTable rowCount]);

    /* No longer support for errors here
    error = nil;
    if (![diskTable addName:@"Anni" Age:54 Hired:YES error:&error]) {
        NSLog(@"%@", [error localizedDescription]);
    } else {
        XCTFail(@"addName to readonly should have failed.");
    }*/

    NSLog(@"Disktable size: %zu", [diskTable rowCount]);
}




-(void)testErrorInsert
{


    // Create table with all column types
    TDBTable* table = [[TDBTable alloc] init];
    TDBDescriptor* desc = [table descriptor];
    if (![desc addColumnWithName:@"int" type:TDBIntType]) {
        XCTFail(@"addColumn failed.");
    }
    if (![desc addColumnWithName:@"bool" type:TDBBoolType]) {
        XCTFail(@"addColumn failed.");
    }

    if (![desc addColumnWithName:@"date" type:TDBDateType]) {
        XCTFail(@"addColumn failed.");
    }
    if (![desc addColumnWithName:@"string" type:TDBStringType]) {
        XCTFail(@"addColumn failed.");
    }
    if (![desc addColumnWithName:@"string_long" type:TDBStringType]) {
        XCTFail(@"addColumn failed.");
    }
    if (![desc addColumnWithName:@"string_enum" type:TDBStringType]) {
        XCTFail(@"addColumn failed.");
    }
    if (![desc addColumnWithName:@"binary" type:TDBBinaryType]) {
        XCTFail(@"addColumn failed.");
    }
    if (![desc addColumnWithName:@"mixed" type:TDBMixedType]) {
        XCTFail(@"addColumn failed.");
    }
    TDBDescriptor* subdesc;
    if (!(subdesc = [desc addColumnTable:@"tables"])) {
        XCTFail(@"addColumn failed.");
    }
    if (![subdesc addColumnWithName:@"sub_first" type:TDBIntType]) {
        XCTFail(@"addColumn failed.");
    }
    if (![subdesc addColumnWithName:@"sub_second" type:TDBStringType]) {
        XCTFail(@"addColumn failed.");
    }

    // Add some rows
    for (size_t i = 0; i < 15; ++i) {
        if (![table TDB_insertInt:0 ndx:i value:i ]) {
           // NSLog(@"%@", [error localizedDescription]);
            XCTFail(@"Insert failed.");
        }
        if (![table TDB_insertBool:1 ndx:i value:(i % 2 ? YES : NO)  ]) {
            XCTFail(@"Insert failed.");
        }
        if (![table TDB_insertDate:2 ndx:i value:[NSDate date] ]) {
            XCTFail(@"Insert failed.");
        }
        if (![table TDB_insertString:3 ndx:i value:[NSString stringWithFormat:@"string %zu", i] ]) {
            XCTFail(@"Insert failed.");
        }
        if (![table TDB_insertString:4 ndx:i value:@" Very long string.............."  ]) {
            XCTFail(@"Insert failed.");
        }

        switch (i % 3) {
            case 0:
                if (![table TDB_insertString:5 ndx:i value:@"test1" ]) {
                    XCTFail(@"Insert failed.");
                }
                break;
            case 1:
                if (![table TDB_insertString:5 ndx:i value:@"test2" ]) {
                    XCTFail(@"Insert failed.");
                }
                break;
            case 2:
                if (![table TDB_insertString:5 ndx:i value:@"test3" ]) {
                    XCTFail(@"Insert failed.");
                }
                break;
        }

        if (![table TDB_insertBinary:6 ndx:i data:"binary" size:7 ]) {
            XCTFail(@"Insert failed.");
        }
        switch (i % 3) {
            case 0:
               if (![table TDB_insertMixed:7 ndx:i value:[NSNumber numberWithBool:NO] ]) {
                    XCTFail(@"Insert failed.");
                }
                break;
            case 1:
                if (![table TDB_insertMixed:7 ndx:i value:[NSNumber numberWithLongLong:i] ]) {
                    XCTFail(@"Insert failed.");
                }
                break;
            case 2:
                if (![table TDB_insertMixed:7 ndx:i value:[NSString stringWithUTF8String:"string"] ]) {
                    XCTFail(@"Insert failed.");
                }
                break;
        }
        if (![table TDB_insertSubtable:8 ndx:i ]) {
            XCTFail(@"Insert failed.");
        }

        if (![table TDB_insertDone ]) {
            XCTFail(@"InsertDone failed.");
        }

        // Add sub-tables
        if (i == 2) {
            TDBTable* subtable = [table TDB_tableInColumnWithIndex:8 atRowIndex:i];
            if (![subtable TDB_insertInt:0 ndx:0 value:42 ]) {
                XCTFail(@"Insert failed.");
            }
            if (![subtable TDB_insertString:1 ndx:0 value:@"meaning" ]) {
                XCTFail(@"Insert failed.");
            }
            if (![subtable TDB_insertDone ]) {
                XCTFail(@"InsertDone failed.");
            }
        }


    }

    // We also want a ColumnStringEnum
    if (![table optimize]) {
        XCTFail(@"Insert failed.");
    }

    // Test Deletes
<<<<<<< HEAD
    if (![table removeRowAtIndex:14 ]) {
        XCTFail(@"Remove failed.");
    }
    if (![table removeRowAtIndex:0 ]) {
        XCTFail(@"Remove failed.");
    }
    if (![table removeRowAtIndex:5 ]) {
        XCTFail(@"Remove failed.");
    }

    XCTAssertEqual([table rowCount], (size_t)12, @"Size should have been 12");

    // Test Clear
    if (![table removeAllRows]) {
        XCTFail(@"Clear failed.");
    }
    XCTAssertEqual([table rowCount], (size_t)0, @"Size should have been zero");
=======
    STAssertNoThrow([table removeRowAtIndex:14 ], nil);
    STAssertNoThrow([table removeRowAtIndex:0], nil);
    STAssertNoThrow([table removeRowAtIndex:5], nil);

    STAssertEquals(table.rowCount, (NSUInteger)12, @"Size should have been 12");

    // Test Clear
    STAssertNoThrow([table removeAllRows], nil);
    STAssertEquals(table.rowCount, (NSUInteger)0, @"Size should have been zero");
>>>>>>> 5be17caa

}


- (void)testQueryErrHandling
{
    TestQueryErrAllTypes* table = [[TestQueryErrAllTypes alloc] init];
    NSLog(@"Table: %@", table);
    XCTAssertNotNil(table, @"Table is nil");

    const char bin[4] = { 0, 1, 2, 3 };
    NSData* bin1 = [[NSData alloc] initWithBytes:bin length:sizeof bin / 2];
    NSData* bin2 = [[NSData alloc] initWithBytes:bin length:sizeof bin];
    NSDate *timeNow = [NSDate date];
    //    TestQueryErrSub* subtab1 = [[TestQueryErrSub alloc] init];
    TestQueryErrSub* subtab2 = [[TestQueryErrSub alloc] init];
    [subtab2 addAge:100];
    NSNumber* mixInt1   = [NSNumber numberWithLongLong:1];
//    TDBMixed* mixSubtab = [TDBMixed mixedWithTable:subtab2];

    [table addBoolCol:NO   IntCol:54       FloatCol:0.7     DoubleCol:0.8       StringCol:@"foo"
            BinaryCol:bin1 DateCol:0       TableCol:nil     MixedCol:mixInt1];

    [table addBoolCol:YES  IntCol:506      FloatCol:7.7     DoubleCol:8.8       StringCol:@"banach"
            BinaryCol:bin2 DateCol:timeNow TableCol:subtab2 MixedCol:subtab2];

    XCTAssertEqual([[[table where].BoolCol   columnIsEqualTo:NO]      countRows], (size_t)1, @"BoolCol equal");
    XCTAssertEqual([[[table where].IntCol    columnIsEqualTo:54]      countRows], (size_t)1, @"IntCol equal");
    XCTAssertEqual([[[table where].FloatCol  columnIsEqualTo:0.7f]    countRows], (size_t)1, @"FloatCol equal");
    XCTAssertEqual([[[table where].DoubleCol columnIsEqualTo:0.8]     countRows], (size_t)1, @"DoubleCol equal");
    XCTAssertEqual([[[table where].StringCol columnIsEqualTo:@"foo"]  countRows], (size_t)1, @"StringCol equal");
    XCTAssertEqual([[[table where].BinaryCol columnIsEqualTo:bin1]    countRows], (size_t)1, @"BinaryCol equal");
    XCTAssertEqual([[[table where].DateCol   columnIsEqualTo:0]       countRows], (size_t)1, @"DateCol equal");
    // These are not yet implemented
    //    XCTAssertEqual([[[table where].TableCol  columnIsEqualTo:subtab1] count], (size_t)1, @"TableCol equal");
    //    XCTAssertEqual([[[table where].MixedCol  columnIsEqualTo:mixInt1] count], (size_t)1, @"MixedCol equal");

    TestQueryErrAllTypesQuery* query = [[table where].BoolCol   columnIsEqualTo:NO];

    XCTAssertEqual([query.IntCol min] , (int64_t)54,    @"IntCol min");
    XCTAssertEqual([query.IntCol max], (int64_t)54,    @"IntCol max");
    XCTAssertEqual([query.IntCol sum] , (int64_t)54,    @"IntCol sum");
    XCTAssertEqual([query.IntCol avg] , 54.0,           @"IntCol avg");

    XCTAssertEqual([query.FloatCol min], 0.7f,         @"FloatCol min");
    XCTAssertEqual([query.FloatCol max], 0.7f,         @"FloatCol max");
    XCTAssertEqual([query.FloatCol sum], (double)0.7f, @"FloatCol sum");
    XCTAssertEqual([query.FloatCol avg], (double)0.7f, @"FloatCol avg");

    XCTAssertEqual([query.DoubleCol min], 0.8,         @"DoubleCol min");
    XCTAssertEqual([query.DoubleCol max], 0.8,         @"DoubleCol max");
    XCTAssertEqual([query.DoubleCol sum] , 0.8,         @"DoubleCol sum");
    XCTAssertEqual([query.DoubleCol avg], 0.8,         @"DoubleCol avg");

    // Check that all column conditions return query objects of the
    // right type
    [[[table where].BoolCol columnIsEqualTo:NO].BoolCol columnIsEqualTo:NO];

    [[[table where].IntCol columnIsEqualTo:0].BoolCol columnIsEqualTo:NO];
    [[[table where].IntCol columnIsNotEqualTo:0].BoolCol columnIsEqualTo:NO];
    [[[table where].IntCol columnIsLessThan:0].BoolCol columnIsEqualTo:NO];
    [[[table where].IntCol columnIsLessThanOrEqualTo:0].BoolCol columnIsEqualTo:NO];
    [[[table where].IntCol columnIsGreaterThan:0].BoolCol columnIsEqualTo:NO];
    [[[table where].IntCol columnIsGreaterThanOrEqualTo:0].BoolCol columnIsEqualTo:NO];
    [[[table where].IntCol columnIsBetween:0 :0].BoolCol columnIsEqualTo:NO];

    [[[table where].FloatCol columnIsEqualTo:0].BoolCol columnIsEqualTo:NO];
    [[[table where].FloatCol columnIsNotEqualTo:0].BoolCol columnIsEqualTo:NO];
    [[[table where].FloatCol columnIsLessThan:0].BoolCol columnIsEqualTo:NO];
    [[[table where].FloatCol columnIsLessThanOrEqualTo:0].BoolCol columnIsEqualTo:NO];
    [[[table where].FloatCol columnIsGreaterThan:0].BoolCol columnIsEqualTo:NO];
    [[[table where].FloatCol columnIsGreaterThanOrEqualTo:0].BoolCol columnIsEqualTo:NO];
    [[[table where].FloatCol columnIsBetween:0 :0].BoolCol columnIsEqualTo:NO];

    [[[table where].DoubleCol columnIsEqualTo:0].BoolCol columnIsEqualTo:NO];
    [[[table where].DoubleCol columnIsNotEqualTo:0].BoolCol columnIsEqualTo:NO];
    [[[table where].DoubleCol columnIsLessThan:0].BoolCol columnIsEqualTo:NO];
    [[[table where].DoubleCol columnIsLessThanOrEqualTo:0].BoolCol columnIsEqualTo:NO];
    [[[table where].DoubleCol columnIsGreaterThan:0].BoolCol columnIsEqualTo:NO];
    [[[table where].DoubleCol columnIsGreaterThanOrEqualTo:0].BoolCol columnIsEqualTo:NO];
    [[[table where].DoubleCol columnIsBetween:0 :0].BoolCol columnIsEqualTo:NO];

    [[[table where].StringCol columnIsEqualTo:@""].BoolCol columnIsEqualTo:NO];
    [[[table where].StringCol columnIsEqualTo:@"" caseSensitive:NO].BoolCol columnIsEqualTo:NO];
    [[[table where].StringCol columnIsNotEqualTo:@""].BoolCol columnIsEqualTo:NO];
    [[[table where].StringCol columnIsNotEqualTo:@"" caseSensitive:NO].BoolCol columnIsEqualTo:NO];
    [[[table where].StringCol columnBeginsWith:@""].BoolCol columnIsEqualTo:NO];
    [[[table where].StringCol columnBeginsWith:@"" caseSensitive:NO].BoolCol columnIsEqualTo:NO];
    [[[table where].StringCol columnEndsWith:@""].BoolCol columnIsEqualTo:NO];
    [[[table where].StringCol columnEndsWith:@"" caseSensitive:NO].BoolCol columnIsEqualTo:NO];
    [[[table where].StringCol columnContains:@""].BoolCol columnIsEqualTo:NO];
    [[[table where].StringCol columnContains:@"" caseSensitive:NO].BoolCol columnIsEqualTo:NO];

    [[[table where].BinaryCol columnIsEqualTo:bin1].BoolCol columnIsEqualTo:NO];
    [[[table where].BinaryCol columnIsNotEqualTo:bin1].BoolCol columnIsEqualTo:NO];
    [[[table where].BinaryCol columnBeginsWith:bin1].BoolCol columnIsEqualTo:NO];
    [[[table where].BinaryCol columnEndsWith:bin1].BoolCol columnIsEqualTo:NO];
    [[[table where].BinaryCol columnContains:bin1].BoolCol columnIsEqualTo:NO];

    TestQueryErrAllTypesView* view = [[[[table where].DateCol columnIsEqualTo:0].BoolCol columnIsEqualTo:NO] findAll];
    for (size_t i = 0; i < [view rowCount]; i++) {
        NSLog(@"%zu: %c", i, [view rowAtIndex:i].BoolCol);
    }


    [[[table where].DateCol columnIsNotEqualTo:0].BoolCol columnIsEqualTo:NO];
    [[[table where].DateCol columnIsLessThan:0].BoolCol columnIsEqualTo:NO];
    [[[table where].DateCol columnIsLessThanOrEqualTo:0].BoolCol columnIsEqualTo:NO];
    [[[table where].DateCol columnIsGreaterThan:0].BoolCol columnIsEqualTo:NO];
    [[[table where].DateCol columnIsGreaterThanOrEqualTo:0].BoolCol columnIsEqualTo:NO];
    [[[table where].DateCol columnIsBetween:0 :0].BoolCol columnIsEqualTo:NO];

    // These are not yet implemented
    //    [[[table where].TableCol columnIsEqualTo:nil].BoolCol columnIsEqualTo:NO];
    //    [[[table where].TableCol columnIsNotEqualTo:nil].BoolCol columnIsEqualTo:NO];

    //    [[[table where].MixedCol columnIsEqualTo:mixInt1].BoolCol columnIsEqualTo:NO];
    //    [[[table where].MixedCol columnIsNotEqualTo:mixInt1].BoolCol columnIsEqualTo:NO];
}



@end

<|MERGE_RESOLUTION|>--- conflicted
+++ resolved
@@ -291,35 +291,15 @@
     }
 
     // Test Deletes
-<<<<<<< HEAD
-    if (![table removeRowAtIndex:14 ]) {
-        XCTFail(@"Remove failed.");
-    }
-    if (![table removeRowAtIndex:0 ]) {
-        XCTFail(@"Remove failed.");
-    }
-    if (![table removeRowAtIndex:5 ]) {
-        XCTFail(@"Remove failed.");
-    }
-
-    XCTAssertEqual([table rowCount], (size_t)12, @"Size should have been 12");
+    XCTAssertNoThrow([table removeRowAtIndex:14]);
+    XCTAssertNoThrow([table removeRowAtIndex:0]);
+    XCTAssertNoThrow([table removeRowAtIndex:5]);
+
+    XCTAssertEqual(table.rowCount, (NSUInteger)12, @"Size should have been 12");
 
     // Test Clear
-    if (![table removeAllRows]) {
-        XCTFail(@"Clear failed.");
-    }
-    XCTAssertEqual([table rowCount], (size_t)0, @"Size should have been zero");
-=======
-    STAssertNoThrow([table removeRowAtIndex:14 ], nil);
-    STAssertNoThrow([table removeRowAtIndex:0], nil);
-    STAssertNoThrow([table removeRowAtIndex:5], nil);
-
-    STAssertEquals(table.rowCount, (NSUInteger)12, @"Size should have been 12");
-
-    // Test Clear
-    STAssertNoThrow([table removeAllRows], nil);
-    STAssertEquals(table.rowCount, (NSUInteger)0, @"Size should have been zero");
->>>>>>> 5be17caa
+    XCTAssertNoThrow([table removeAllRows]);
+    XCTAssertEqual(table.rowCount, (NSUInteger)0, @"Size should have been zero");
 
 }
 
