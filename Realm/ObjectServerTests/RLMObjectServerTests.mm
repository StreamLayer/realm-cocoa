////////////////////////////////////////////////////////////////////////////
//
// Copyright 2016 Realm Inc.
//
// Licensed under the Apache License, Version 2.0 (the "License");
// you may not use this file except in compliance with the License.
// You may obtain a copy of the License at
//
// http://www.apache.org/licenses/LICENSE-2.0
//
// Unless required by applicable law or agreed to in writing, software
// distributed under the License is distributed on an "AS IS" BASIS,
// WITHOUT WARRANTIES OR CONDITIONS OF ANY KIND, either express or implied.
// See the License for the specific language governing permissions and
// limitations under the License.
//
////////////////////////////////////////////////////////////////////////////

#import "RLMSyncTestCase.h"
#import "RLMTestUtils.h"
#import "RLMSyncSessionRefreshHandle+ObjectServerTests.h"
#import "RLMSyncUser+ObjectServerTests.h"
#import "RLMSyncUtil_Private.h"
#import "RLMRealmConfiguration_Private.h"
#import "RLMRealmUtil.hpp"
#import "RLMRealm_Dynamic.h"

@interface RLMObjectServerTests : RLMSyncTestCase
@end

@implementation RLMObjectServerTests

#pragma mark - Authentication and Tokens

/// Valid username/password credentials should be able to log in a user. Using the same credentials should return the
/// same user object.
- (void)testUsernamePasswordAuthentication {
    RLMSyncUser *firstUser = [self logInUserForCredentials:[RLMSyncTestCase basicCredentialsWithName:NSStringFromSelector(_cmd)
                                                                                            register:YES]
                                                    server:[RLMSyncTestCase authServerURL]];
    RLMSyncUser *secondUser = [self logInUserForCredentials:[RLMSyncTestCase basicCredentialsWithName:NSStringFromSelector(_cmd)
                                                                                             register:NO]
                                                     server:[RLMSyncTestCase authServerURL]];
    // Two users created with the same credential should resolve to the same actual user.
    XCTAssertTrue([firstUser.identity isEqualToString:secondUser.identity]);
    // Authentication server property should be properly set.
    XCTAssertEqualObjects(firstUser.authenticationServer, [RLMSyncTestCase authServerURL]);
    XCTAssertFalse(firstUser.isAdmin);
}

/// A valid admin token should be able to log in a user.
- (void)testAdminTokenAuthentication {
    NSURL *adminTokenFileURL = [[RLMSyncTestCase rootRealmCocoaURL] URLByAppendingPathComponent:@"sync/admin_token.base64"];
    NSString *adminToken = [NSString stringWithContentsOfURL:adminTokenFileURL encoding:NSUTF8StringEncoding error:nil];
    XCTAssertNotNil(adminToken);
    RLMSyncCredentials *credentials = [RLMSyncCredentials credentialsWithAccessToken:adminToken identity:@"test"];
    XCTAssertNotNil(credentials);

    RLMSyncUser *user = [self logInUserForCredentials:credentials server:[RLMObjectServerTests authServerURL]];
    XCTAssertTrue(user.isAdmin);
}

/// An invalid username/password credential should not be able to log in a user and a corresponding error should be generated.
- (void)testInvalidPasswordAuthentication {
    [self logInUserForCredentials:[RLMSyncTestCase basicCredentialsWithName:NSStringFromSelector(_cmd) register:YES]
                          server:[RLMSyncTestCase authServerURL]];

    RLMSyncCredentials *credentials = [RLMSyncCredentials credentialsWithUsername:NSStringFromSelector(_cmd)
                                                                         password:@"INVALID_PASSWORD"
                                                                         register:NO];

    XCTestExpectation *expectation = [self expectationWithDescription:@""];
    [RLMSyncUser logInWithCredentials:credentials
                        authServerURL:[RLMObjectServerTests authServerURL]
                         onCompletion:^(RLMSyncUser *user, NSError *error) {
        XCTAssertNil(user);
        XCTAssertNotNil(error);
        XCTAssertEqual(error.domain, RLMSyncAuthErrorDomain);
        XCTAssertEqual(error.code, RLMSyncAuthErrorInvalidCredential);
        XCTAssertNotNil(error.localizedDescription);

        [expectation fulfill];
    }];
    [self waitForExpectationsWithTimeout:2.0 handler:nil];
}

/// A non-existsing user should not be able to log in and a corresponding error should be generated.
- (void)testNonExistingUsernameAuthentication {
    RLMSyncCredentials *credentials = [RLMSyncTestCase basicCredentialsWithName:NSStringFromSelector(_cmd)
                                                                       register:NO];

    XCTestExpectation *expectation = [self expectationWithDescription:@""];
    [RLMSyncUser logInWithCredentials:credentials
                        authServerURL:[RLMObjectServerTests authServerURL]
                         onCompletion:^(RLMSyncUser *user, NSError *error) {
        XCTAssertNil(user);
        XCTAssertNotNil(error);
        XCTAssertEqual(error.domain, RLMSyncAuthErrorDomain);
        XCTAssertEqual(error.code, RLMSyncAuthErrorInvalidCredential);
        XCTAssertNotNil(error.localizedDescription);

        [expectation fulfill];
    }];
    [self waitForExpectationsWithTimeout:2.0 handler:nil];
}

/// Registering a user with existing username should return corresponding error.
- (void)testExistingUsernameRegistration {
    RLMSyncCredentials *credentials = [RLMObjectServerTests basicCredentialsWithName:NSStringFromSelector(_cmd)
                                                                            register:YES];

    [self logInUserForCredentials:credentials server:[RLMSyncTestCase authServerURL]];

    XCTestExpectation *expectation = [self expectationWithDescription:@""];
    [RLMSyncUser logInWithCredentials:credentials
                        authServerURL:[RLMObjectServerTests authServerURL]
                        onCompletion:^(RLMSyncUser *user, NSError *error) {
        XCTAssertNil(user);
        XCTAssertNotNil(error);
        XCTAssertEqual(error.domain, RLMSyncAuthErrorDomain);
        XCTAssertEqual(error.code, RLMSyncAuthErrorInvalidCredential);
        XCTAssertNotNil(error.localizedDescription);

        [expectation fulfill];
    }];
    [self waitForExpectationsWithTimeout:2.0 handler:nil];
}

/// Errors reported in RLMSyncManager.errorHandler shouldn't contain sync error domain errors as underlying error
- (void)testSyncErrorHandlerErrorDomain {
    RLMSyncUser *user = [self logInUserForCredentials:[RLMObjectServerTests basicCredentialsWithName:NSStringFromSelector(_cmd)
                                                                                            register:YES]
                                               server:[RLMObjectServerTests authServerURL]];
    XCTAssertNotNil(user);

    NSURL *realmURL = [NSURL URLWithString:@"realm://localhost:9080/THE_PATH_USER_DONT_HAVE_ACCESS_TO/test"];

    RLMRealmConfiguration *c = [RLMRealmConfiguration defaultConfiguration];
    c.syncConfiguration = [[RLMSyncConfiguration alloc] initWithUser:user realmURL:realmURL];

    NSError *error = nil;
    __attribute__((objc_precise_lifetime)) RLMRealm *realm = [RLMRealm realmWithConfiguration:c error:&error];
    XCTAssertNil(error);
    XCTAssertTrue(realm.isEmpty);

    XCTestExpectation *expectation = [self expectationWithDescription:@""];
    [RLMSyncManager sharedManager].errorHandler = ^(__unused NSError *error,
                                                    __unused RLMSyncSession *session) {
        XCTAssertTrue([error.domain isEqualToString:RLMSyncErrorDomain]);
        XCTAssertFalse([[error.userInfo[kRLMSyncUnderlyingErrorKey] domain] isEqualToString:RLMSyncErrorDomain]);
        [expectation fulfill];
    };

    [self waitForExpectationsWithTimeout:2.0 handler:nil];
}

/// The pre-emptive token refresh subsystem should function, and properly refresh the token.
- (void)testPreemptiveTokenRefresh {
    // Prepare the test.
    __block NSInteger refreshCount = 0;
    __block NSInteger errorCount = 0;
    [RLMSyncManager sharedManager].errorHandler = ^(__unused NSError *error,
                                                    __unused RLMSyncSession *session) {
        errorCount++;
    };

    __block XCTestExpectation *ex;
    [RLMSyncSessionRefreshHandle calculateFireDateUsingTestLogic:YES
                                        blockOnRefreshCompletion:^(BOOL success) {
                                            XCTAssertTrue(success);
                                            refreshCount++;
                                            [ex fulfill];
                                        }];
    // Open the Realm.
    NSURL *url = REALM_URL();
    RLMSyncUser *user = [self logInUserForCredentials:[RLMObjectServerTests basicCredentialsWithName:NSStringFromSelector(_cmd)
                                                                                            register:true]
                                               server:[RLMObjectServerTests authServerURL]];
    __attribute__((objc_precise_lifetime)) RLMRealm *realm = [self openRealmForURL:url user:user];
    ex = [self expectationWithDescription:@"Timer fired"];
    [self waitForExpectationsWithTimeout:10 handler:nil];
    XCTAssertTrue(errorCount == 0);
    XCTAssertTrue(refreshCount > 0);
}

#pragma mark - Users

/// `[RLMSyncUser all]` should be updated once a user is logged in.
- (void)testBasicUserPersistence {
    XCTAssertNil([RLMSyncUser currentUser]);
    XCTAssertEqual([[RLMSyncUser allUsers] count], 0U);
    RLMSyncUser *user = [self logInUserForCredentials:[RLMObjectServerTests basicCredentialsWithName:NSStringFromSelector(_cmd)
                                                                                            register:YES]
                                               server:[RLMObjectServerTests authServerURL]];
    XCTAssertNotNil(user);
    XCTAssertEqual([[RLMSyncUser allUsers] count], 1U);
    XCTAssertEqualObjects([RLMSyncUser allUsers], @{user.identity: user});
    XCTAssertEqualObjects([RLMSyncUser currentUser], user);

    RLMSyncUser *user2 = [self logInUserForCredentials:[RLMObjectServerTests basicCredentialsWithName:[NSStringFromSelector(_cmd) stringByAppendingString:@"2"]
                                                                                             register:YES]
                                               server:[RLMObjectServerTests authServerURL]];
    XCTAssertEqual([[RLMSyncUser allUsers] count], 2U);
    NSDictionary *dict2 = @{user.identity: user, user2.identity: user2};
    XCTAssertEqualObjects([RLMSyncUser allUsers], dict2);
    RLMAssertThrowsWithReasonMatching([RLMSyncUser currentUser], @"currentUser cannot be called if more that one valid, logged-in user exists");
}

/// `[RLMSyncUser currentUser]` should become nil if the user is logged out.
- (void)testCurrentUserLogout {
    XCTAssertNil([RLMSyncUser currentUser]);
    RLMSyncUser *user = [self logInUserForCredentials:[RLMObjectServerTests basicCredentialsWithName:NSStringFromSelector(_cmd)
                                                                                            register:YES]
                                               server:[RLMObjectServerTests authServerURL]];
    XCTAssertNotNil(user);
    XCTAssertEqualObjects([RLMSyncUser currentUser], user);
    [user logOut];
    XCTAssertNil([RLMSyncUser currentUser]);
}

/// A sync user should return a session when asked for it based on the path.
- (void)testUserGetSessionForValidURL {
    RLMSyncUser *user = [self logInUserForCredentials:[RLMObjectServerTests basicCredentialsWithName:NSStringFromSelector(_cmd)
                                                                                            register:YES]
                                               server:[RLMObjectServerTests authServerURL]];
    NSURL *url = REALM_URL();
    [self openRealmForURL:url user:user immediatelyBlock:^{
        RLMSyncSession *session = [user sessionForURL:url];
        XCTAssertNotNil(session);
    }];
    // Check session existence after binding.
    RLMSyncSession *session = [user sessionForURL:url];
    XCTAssertNotNil(session);
}

/// A sync user should return nil when asked for a URL that doesn't exist.
- (void)testUserGetSessionForInvalidURL {
    RLMSyncUser *user = [self logInUserForCredentials:[RLMObjectServerTests basicCredentialsWithName:NSStringFromSelector(_cmd)
                                                                                            register:YES]
                                               server:[RLMObjectServerTests authServerURL]];
    RLMSyncSession *badSession = [user sessionForURL:[NSURL URLWithString:@"realm://localhost:9080/noSuchRealm"]];
    XCTAssertNil(badSession);
}

/// A sync user should be able to successfully change their own password.
- (void)testUserChangePassword {
    NSString *userName = NSStringFromSelector(_cmd);
    NSString *firstPassword = @"a";
    NSString *secondPassword = @"b";
    // Successfully create user, change its password, log out,
    // then fail to change password again due to being logged out.
    {
        RLMSyncCredentials *creds = [RLMSyncCredentials credentialsWithUsername:userName password:firstPassword
                                                                       register:YES];
        RLMSyncUser *user = [self logInUserForCredentials:creds
                                                   server:[RLMObjectServerTests authServerURL]];
        XCTestExpectation *ex = [self expectationWithDescription:@"change password callback invoked"];
        [user changePassword:secondPassword completion:^(NSError * _Nullable error) {
            XCTAssertNil(error);
            [ex fulfill];
        }];
        [self waitForExpectationsWithTimeout:2.0 handler:nil];
        [user logOut];
        ex = [self expectationWithDescription:@"change password callback invoked"];
        [user changePassword:@"fail" completion:^(NSError * _Nullable error) {
            XCTAssertNotNil(error);
            [ex fulfill];
        }];
        [self waitForExpectationsWithTimeout:2.0 handler:nil];
    }
    // Fail to log in with original password.
    {
        RLMSyncCredentials *creds = [RLMSyncCredentials credentialsWithUsername:userName password:firstPassword
                                                                       register:NO];

        XCTestExpectation *ex = [self expectationWithDescription:@"login callback invoked"];
        [RLMSyncUser logInWithCredentials:creds
                            authServerURL:[RLMObjectServerTests authServerURL]
                             onCompletion:^(RLMSyncUser *user, NSError *error) {
            XCTAssertNil(user);
            XCTAssertNotNil(error);
            XCTAssertEqual(error.domain, RLMSyncAuthErrorDomain);
            XCTAssertEqual(error.code, RLMSyncAuthErrorInvalidCredential);
            XCTAssertNotNil(error.localizedDescription);

            [ex fulfill];
        }];
        [self waitForExpectationsWithTimeout:2.0 handler:nil];
    }
    // Successfully log in with new password.
    {
        RLMSyncCredentials *creds = [RLMSyncCredentials credentialsWithUsername:userName password:secondPassword
                                                                       register:NO];
        RLMSyncUser *user = [self logInUserForCredentials:creds server:[RLMObjectServerTests authServerURL]];
        XCTAssertNotNil(user);
        XCTAssertEqualObjects(RLMSyncUser.currentUser, user);
        [user logOut];
        XCTAssertNil(RLMSyncUser.currentUser);
    }
}

/// A sync user should be able to successfully change their own password.
- (void)testOtherUserChangePassword {
    // Create admin user.
    NSString *adminUsername = [[NSUUID UUID] UUIDString];
    {
        NSURL *url = [RLMObjectServerTests authServerURL];
        RLMSyncUser *adminUser = [self makeAdminUser:adminUsername password:@"admin" server:url];
        [adminUser logOut];

        // Confirm that admin user has admin privileges.
        RLMSyncCredentials *creds = [RLMSyncCredentials credentialsWithUsername:adminUsername
                                                                       password:@"admin"
                                                                       register:NO];
        adminUser = [self logInUserForCredentials:creds server:url];
        XCTAssertTrue(adminUser.isAdmin);
        [adminUser logOut];
    }

    NSString *username = NSStringFromSelector(_cmd);
    NSString *firstPassword = @"a";
    NSString *secondPassword = @"b";
    NSString *userID = nil;
    // Successfully create user.
    {
        RLMSyncCredentials *creds = [RLMSyncCredentials credentialsWithUsername:username password:firstPassword
                                                                       register:YES];
        RLMSyncUser *user = [self logInUserForCredentials:creds server:[RLMObjectServerTests authServerURL]];
        userID = user.identity;
        [user logOut];
    }
    // Attempt change password from regular user.
    {
        NSString *regularUsername = [[NSUUID UUID] UUIDString];
        RLMSyncCredentials *creds = [RLMSyncCredentials credentialsWithUsername:regularUsername
                                                                       password:@"password"
                                                                       register:YES];
        RLMSyncUser *user = [self logInUserForCredentials:creds server:[RLMObjectServerTests authServerURL]];
        XCTestExpectation *ex = [self expectationWithDescription:@"change password callback invoked"];
        [user changePassword:secondPassword forUserID:userID completion:^(NSError * _Nullable error) {
            XCTAssertNotNil(error);
            [ex fulfill];
        }];
        [self waitForExpectationsWithTimeout:2.0 handler:nil];
        [user logOut];
    }
    // Change password from admin user.
    {
        RLMSyncCredentials *creds = [RLMSyncCredentials credentialsWithUsername:adminUsername
                                                                       password:@"admin"
                                                                       register:NO];
        RLMSyncUser *user = [self logInUserForCredentials:creds server:[RLMObjectServerTests authServerURL]];
        XCTestExpectation *ex = [self expectationWithDescription:@"change password callback invoked"];
        [user changePassword:secondPassword forUserID:userID completion:^(NSError * _Nullable error) {
            XCTAssertNil(error);
            [ex fulfill];
        }];
        [self waitForExpectationsWithTimeout:2.0 handler:nil];
        [user logOut];
    }
    // Fail to log in with original password.
    {
        RLMSyncCredentials *creds = [RLMSyncCredentials credentialsWithUsername:username
                                                                       password:firstPassword
                                                                       register:NO];

        XCTestExpectation *ex = [self expectationWithDescription:@"login callback invoked"];
        [RLMSyncUser logInWithCredentials:creds
                            authServerURL:[RLMObjectServerTests authServerURL]
                             onCompletion:^(RLMSyncUser *user, NSError *error) {
            XCTAssertNil(user);
            XCTAssertNotNil(error);
            XCTAssertEqual(error.domain, RLMSyncAuthErrorDomain);
            XCTAssertEqual(error.code, RLMSyncAuthErrorInvalidCredential);
            XCTAssertNotNil(error.localizedDescription);

            [ex fulfill];
        }];
        [self waitForExpectationsWithTimeout:2.0 handler:nil];
    }
    // Successfully log in with new password.
    {
        RLMSyncCredentials *creds = [RLMSyncCredentials credentialsWithUsername:username password:secondPassword
                                                                       register:NO];
        RLMSyncUser *user = [self logInUserForCredentials:creds server:[RLMObjectServerTests authServerURL]];
        XCTAssertNotNil(user);
        [user logOut];
    }
}

/// A sync admin user should be able to retrieve information about other users.
- (void)testRetrieveUserInfo {
    NSString *nonAdminUsername = @"meela@realm.example.org";
    NSString *adminUsername = @"jyaku@realm.example.org";
    NSString *pw = @"p";
    NSURL *server = [RLMObjectServerTests authServerURL];

    // Create a non-admin user.
    RLMSyncCredentials *c1 = [RLMSyncCredentials credentialsWithUsername:nonAdminUsername password:pw register:YES];
    RLMSyncUser *nonAdminUser = [self logInUserForCredentials:c1 server:server];

    // Create an admin user.
    __unused RLMSyncUser *adminUser = [self makeAdminUser:adminUsername password:pw server:server];

    // Create another admin user.
    RLMSyncUser *userDoingLookups = [self makeAdminUser:[[NSUUID UUID] UUIDString] password:pw server:server];

    // Get the non-admin user's info.
    XCTestExpectation *ex1 = [self expectationWithDescription:@"should be able to get info about non-admin user"];
    [userDoingLookups retrieveInfoForUser:nonAdminUsername
                         identityProvider:RLMIdentityProviderUsernamePassword
                               completion:^(RLMSyncUserInfo *info, NSError *err) {
                                   XCTAssertNil(err);
                                   XCTAssertNotNil(info);
                                   XCTAssertEqualObjects(info.provider, RLMIdentityProviderUsernamePassword);
                                   XCTAssertEqualObjects(info.providerUserIdentity, nonAdminUsername);
                                   XCTAssertFalse(info.isAdmin);
                                   [ex1 fulfill];
                               }];
    [self waitForExpectationsWithTimeout:10 handler:nil];

    // Get the admin user's info.
    XCTestExpectation *ex2 = [self expectationWithDescription:@"should be able to get info about admin user"];
    [userDoingLookups retrieveInfoForUser:adminUsername
                         identityProvider:RLMIdentityProviderUsernamePassword
                               completion:^(RLMSyncUserInfo *info, NSError *err) {
                                   XCTAssertNil(err);
                                   XCTAssertNotNil(info);
                                   XCTAssertEqualObjects(info.provider, RLMIdentityProviderUsernamePassword);
                                   XCTAssertEqualObjects(info.providerUserIdentity, adminUsername);
                                   XCTAssertTrue(info.isAdmin);
                                   [ex2 fulfill];
                               }];
    [self waitForExpectationsWithTimeout:10 handler:nil];

    // Get invalid user's info.
    XCTestExpectation *ex3 = [self expectationWithDescription:@"should fail for non-existent user"];
    [userDoingLookups retrieveInfoForUser:@"invalid_user@realm.example.org"
                         identityProvider:RLMIdentityProviderUsernamePassword
                               completion:^(RLMSyncUserInfo *info, NSError *err) {
                                   XCTAssertNotNil(err);
                                   XCTAssertEqualObjects(err.domain, RLMSyncAuthErrorDomain);
                                   XCTAssertEqual(err.code, RLMSyncAuthErrorHTTPStatusCodeError);
                                   XCTAssertEqualObjects([err.userInfo objectForKey:@"statusCode"], @404);
                                   XCTAssertNil(info);
                                   [ex3 fulfill];
                               }];
    [self waitForExpectationsWithTimeout:10 handler:nil];

    // Get info using user without admin privileges.
    XCTestExpectation *ex4 = [self expectationWithDescription:@"should fail for user without admin privileges"];
    [nonAdminUser retrieveInfoForUser:adminUsername
                     identityProvider:RLMIdentityProviderUsernamePassword
                           completion:^(RLMSyncUserInfo *info, NSError *err) {
                               XCTAssertNotNil(err);
                               XCTAssertEqualObjects(err.domain, RLMSyncAuthErrorDomain);
                               XCTAssertEqual(err.code, RLMSyncAuthErrorHTTPStatusCodeError);
                               XCTAssertEqualObjects([err.userInfo objectForKey:@"statusCode"], @401);
                               XCTAssertNil(info);
                               [ex4 fulfill];
                           }];
    [self waitForExpectationsWithTimeout:10 handler:nil];
}

<<<<<<< HEAD
/// The login queue argument should be respected.
- (void)testLoginQueueForSuccessfulLogin {
    // Make global queue
    dispatch_queue_t queue = dispatch_get_global_queue(QOS_CLASS_USER_INTERACTIVE, 0);

    RLMSyncCredentials *c1 = [RLMSyncCredentials credentialsWithUsername:[[NSUUID UUID] UUIDString]
                                                                password:@"p"
                                                                register:YES];
    XCTestExpectation *ex1 = [self expectationWithDescription:@"User logs in successfully on background queue"];
    [RLMSyncUser logInWithCredentials:c1
                        authServerURL:[RLMObjectServerTests authServerURL]
                              timeout:30.0
                        callbackQueue:queue
                         onCompletion:^(RLMSyncUser *user, __unused NSError *error) {
                             XCTAssertNotNil(user);
                             XCTAssertFalse([NSThread isMainThread]);
                             [ex1 fulfill];
                         }];
    [self waitForExpectationsWithTimeout:2.0 handler:nil];

    RLMSyncCredentials *c2 = [RLMSyncCredentials credentialsWithUsername:[[NSUUID UUID] UUIDString]
                                                                password:@"p"
                                                                register:YES];
    XCTestExpectation *ex2 = [self expectationWithDescription:@"User logs in successfully on main queue"];
    [RLMSyncUser logInWithCredentials:c2
                        authServerURL:[RLMObjectServerTests authServerURL]
                              timeout:30.0
                        callbackQueue:dispatch_get_main_queue()
                         onCompletion:^(RLMSyncUser *user, __unused NSError *error) {
                             XCTAssertNotNil(user);
                             XCTAssertTrue([NSThread isMainThread]);
                             [ex2 fulfill];
                         }];
    [self waitForExpectationsWithTimeout:2.0 handler:nil];
}

/// The login queue argument should be respected.
- (void)testLoginQueueForFailedLogin {
    // Make global queue
    dispatch_queue_t queue = dispatch_get_global_queue(QOS_CLASS_USER_INTERACTIVE, 0);

    RLMSyncCredentials *c1 = [RLMSyncCredentials credentialsWithUsername:[[NSUUID UUID] UUIDString]
                                                                password:@"p"
                                                                register:NO];
    XCTestExpectation *ex1 = [self expectationWithDescription:@"Error returned on background queue"];
    [RLMSyncUser logInWithCredentials:c1
                        authServerURL:[RLMObjectServerTests authServerURL]
                              timeout:30.0
                        callbackQueue:queue
                         onCompletion:^(__unused RLMSyncUser *user, NSError *error) {
                             XCTAssertNotNil(error);
                             XCTAssertFalse([NSThread isMainThread]);
                             [ex1 fulfill];
                         }];
    [self waitForExpectationsWithTimeout:2.0 handler:nil];

    RLMSyncCredentials *c2 = [RLMSyncCredentials credentialsWithUsername:[[NSUUID UUID] UUIDString]
                                                                password:@"p"
                                                                register:NO];
    XCTestExpectation *ex2 = [self expectationWithDescription:@"Error returned on main queue"];
    [RLMSyncUser logInWithCredentials:c2
                        authServerURL:[RLMObjectServerTests authServerURL]
                              timeout:30.0
                        callbackQueue:dispatch_get_main_queue()
                         onCompletion:^(__unused RLMSyncUser *user, NSError *error) {
                             XCTAssertNotNil(error);
                             XCTAssertTrue([NSThread isMainThread]);
                             [ex2 fulfill];
                         }];
    [self waitForExpectationsWithTimeout:2.0 handler:nil];
=======
- (void)testUserExpirationCallback {
    NSString *username = NSStringFromSelector(_cmd);
    RLMSyncCredentials *credentials = [RLMSyncCredentials credentialsWithUsername:username
                                                                         password:@"a"
                                                                         register:YES];
    RLMSyncUser *user = [self logInUserForCredentials:credentials
                                               server:[RLMObjectServerTests authServerURL]];

    XCTestExpectation *ex = [self expectationWithDescription:@"callback should fire"];
    // Set a callback on the user
    __weak RLMSyncUser *weakUser = user;
    __block BOOL invoked = NO;
    user.errorHandler = ^(RLMSyncUser *u, NSError *error) {
        XCTAssertEqualObjects(u.identity, weakUser.identity);
        // Make sure we get the right error.
        XCTAssertEqualObjects(error.domain, RLMSyncAuthErrorDomain);
        XCTAssertEqual(error.code, RLMSyncAuthErrorInvalidCredential);
        invoked = YES;
        [ex fulfill];
    };

    // Screw up the token on the user using a debug API
    [self manuallySetRefreshTokenForUser:user value:@"not_a_real_refresh_token"];

    // Try to log in a Realm; this will cause our errorHandler block defined above to be fired.
    __attribute__((objc_precise_lifetime)) RLMRealm *r = [self immediatelyOpenRealmForURL:REALM_URL() user:user];
    if (!invoked) {
        [self waitForExpectationsWithTimeout:10.0 handler:nil];
    }
    XCTAssertTrue(user.state == RLMSyncUserStateLoggedOut);
>>>>>>> 7bc8c827
}

#pragma mark - Basic Sync

/// It should be possible to successfully open a Realm configured for sync with an access token.
- (void)testOpenRealmWithAdminToken {
    // FIXME (tests): opening a Realm with the access token, then opening a Realm at the same virtual path
    // with normal credentials, causes Realms to fail to bind with a "bad virtual path" error.
    NSURL *adminTokenFileURL = [[RLMSyncTestCase rootRealmCocoaURL] URLByAppendingPathComponent:@"sync/admin_token.base64"];
    NSString *adminToken = [NSString stringWithContentsOfURL:adminTokenFileURL encoding:NSUTF8StringEncoding error:nil];
    XCTAssertNotNil(adminToken);
    RLMSyncCredentials *credentials = [RLMSyncCredentials credentialsWithAccessToken:adminToken identity:@"test"];
    XCTAssertNotNil(credentials);
    RLMSyncUser *user = [self logInUserForCredentials:credentials
                                               server:[RLMObjectServerTests authServerURL]];
    NSURL *url = [NSURL URLWithString:@"realm://localhost:9080/testSyncWithAdminToken"];
    RLMRealmConfiguration *c = [RLMRealmConfiguration defaultConfiguration];
    c.syncConfiguration = [[RLMSyncConfiguration alloc] initWithUser:user realmURL:url];
    NSError *error = nil;
    RLMRealm *realm = [RLMRealm realmWithConfiguration:c error:&error];
    XCTAssertNil(error);
    XCTAssertTrue(realm.isEmpty);
}

/// It should be possible to successfully open a Realm configured for sync with a normal user.
- (void)testOpenRealmWithNormalCredentials {
    RLMSyncUser *user = [self logInUserForCredentials:[RLMObjectServerTests basicCredentialsWithName:NSStringFromSelector(_cmd)
                                                                                            register:YES]
                                               server:[RLMObjectServerTests authServerURL]];
    NSURL *url = REALM_URL();
    RLMRealm *realm = [self openRealmForURL:url user:user];
    XCTAssertTrue(realm.isEmpty);
}

/// If client B adds objects to a synced Realm, client A should see those objects.
- (void)testAddObjects {
    NSURL *url = REALM_URL();
    RLMSyncUser *user = [self logInUserForCredentials:[RLMObjectServerTests basicCredentialsWithName:NSStringFromSelector(_cmd)
                                                                                            register:self.isParent]
                                              server:[RLMObjectServerTests authServerURL]];
    RLMRealm *realm = [self openRealmForURL:url user:user];
    if (self.isParent) {
        CHECK_COUNT(0, SyncObject, realm);
        RLMRunChildAndWait();
        [self waitForDownloadsForUser:user realms:@[realm] realmURLs:@[url] expectedCounts:@[@3]];
    } else {
        // Add objects.
        [self addSyncObjectsToRealm:realm descriptions:@[@"child-1", @"child-2", @"child-3"]];
        [self waitForUploadsForUser:user url:url];
        CHECK_COUNT(3, SyncObject, realm);
    }
}

/// If client B deletes objects from a synced Realm, client A should see the effects of that deletion.
- (void)testDeleteObjects {
    NSURL *url = REALM_URL();
    RLMSyncUser *user = [self logInUserForCredentials:[RLMObjectServerTests basicCredentialsWithName:NSStringFromSelector(_cmd)
                                                                                            register:self.isParent]
                                               server:[RLMObjectServerTests authServerURL]];
    RLMRealm *realm = [self openRealmForURL:url user:user];
    if (self.isParent) {
        // Add objects.
        [self addSyncObjectsToRealm:realm descriptions:@[@"parent-1", @"parent-2", @"parent-3"]];
        [self waitForUploadsForUser:user url:url];
        CHECK_COUNT(3, SyncObject, realm);
        RLMRunChildAndWait();
        [self waitForDownloadsForUser:user url:url];
        CHECK_COUNT(0, SyncObject, realm);
    } else {
        [self waitForDownloadsForUser:user url:url];
        CHECK_COUNT(3, SyncObject, realm);
        [realm beginWriteTransaction];
        [realm deleteAllObjects];
        [realm commitWriteTransaction];
        [self waitForUploadsForUser:user url:url];
        CHECK_COUNT(0, SyncObject, realm);
    }
}

#pragma mark - Encryption

/// If client B encrypts its synced Realm, client A should be able to access that Realm with a different encryption key.
- (void)testEncryptedSyncedRealm {
    NSURL *url = REALM_URL();
    RLMSyncUser *user = [self logInUserForCredentials:[RLMObjectServerTests basicCredentialsWithName:NSStringFromSelector(_cmd)
                                                                                            register:self.isParent]
                                               server:[RLMObjectServerTests authServerURL]];

    NSData *key = RLMGenerateKey();
    RLMRealm *realm = [self openRealmForURL:url user:user encryptionKey:key
                                 stopPolicy:RLMSyncStopPolicyAfterChangesUploaded immediatelyBlock:nil];
    if (self.isParent) {
        CHECK_COUNT(0, SyncObject, realm);
        RLMRunChildAndWait();
        [self waitForDownloadsForUser:user realms:@[realm] realmURLs:@[url] expectedCounts:@[@3]];
    } else {
        // Add objects.
        [self addSyncObjectsToRealm:realm descriptions:@[@"child-1", @"child-2", @"child-3"]];
        [self waitForUploadsForUser:user url:url];
        CHECK_COUNT(3, SyncObject, realm);
    }
}

/// If an encrypted synced Realm is re-opened with the wrong key, throw an exception.
- (void)testEncryptedSyncedRealmWrongKey {
    NSURL *url = REALM_URL();
    RLMSyncUser *user = [self logInUserForCredentials:[RLMObjectServerTests basicCredentialsWithName:NSStringFromSelector(_cmd)
                                                                                            register:self.isParent]
                                               server:[RLMObjectServerTests authServerURL]];

    if (self.isParent) {
        NSString *path;
        @autoreleasepool {
            RLMRealm *realm = [self openRealmForURL:url user:user encryptionKey:RLMGenerateKey()
                                         stopPolicy:RLMSyncStopPolicyImmediately immediatelyBlock:nil];
            path = realm.configuration.pathOnDisk;
            CHECK_COUNT(0, SyncObject, realm);
            RLMRunChildAndWait();
            [self waitForDownloadsForUser:user realms:@[realm] realmURLs:@[url] expectedCounts:@[@3]];
        }
        RLMRealmConfiguration *c = [RLMRealmConfiguration defaultConfiguration];
        c.fileURL = [NSURL fileURLWithPath:path];
        RLMAssertThrowsWithError([RLMRealm realmWithConfiguration:c error:nil],
                                 @"Unable to open a realm at path",
                                 RLMErrorFileAccess,
                                 @"not a realm file");
        c.encryptionKey = RLMGenerateKey();
        RLMAssertThrowsWithError([RLMRealm realmWithConfiguration:c error:nil],
                                 @"Unable to open a realm at path",
                                 RLMErrorFileAccess,
                                 @"Realm file decryption failed");
    } else {
        RLMRealm *realm = [self openRealmForURL:url user:user encryptionKey:RLMGenerateKey()
                                     stopPolicy:RLMSyncStopPolicyImmediately immediatelyBlock:nil];
        [self addSyncObjectsToRealm:realm descriptions:@[@"child-1", @"child-2", @"child-3"]];
        [self waitForUploadsForUser:user url:url];
        CHECK_COUNT(3, SyncObject, realm);
    }
}

#pragma mark - Multiple Realm Sync

/// If a client opens multiple Realms, there should be one session object for each Realm that was opened.
- (void)testMultipleRealmsSessions {
    NSURL *urlA = CUSTOM_REALM_URL(@"a");
    NSURL *urlB = CUSTOM_REALM_URL(@"b");
    NSURL *urlC = CUSTOM_REALM_URL(@"c");
    RLMSyncUser *user = [self logInUserForCredentials:[RLMObjectServerTests basicCredentialsWithName:NSStringFromSelector(_cmd)
                                                                                            register:self.isParent]
                                               server:[RLMObjectServerTests authServerURL]];
    // Open three Realms.
    __attribute__((objc_precise_lifetime)) RLMRealm *realmealmA = [self openRealmForURL:urlA user:user];
    __attribute__((objc_precise_lifetime)) RLMRealm *realmealmB = [self openRealmForURL:urlB user:user];
    __attribute__((objc_precise_lifetime)) RLMRealm *realmealmC = [self openRealmForURL:urlC user:user];
    // Make sure there are three active sessions for the user.
    XCTAssert(user.allSessions.count == 3, @"Expected 3 sessions, but didn't get 3 sessions");
    XCTAssertNotNil([user sessionForURL:urlA], @"Expected to get a session for URL A");
    XCTAssertNotNil([user sessionForURL:urlB], @"Expected to get a session for URL B");
    XCTAssertNotNil([user sessionForURL:urlC], @"Expected to get a session for URL C");
    XCTAssertTrue([user sessionForURL:urlA].state == RLMSyncSessionStateActive, @"Expected active session for URL A");
    XCTAssertTrue([user sessionForURL:urlB].state == RLMSyncSessionStateActive, @"Expected active session for URL B");
    XCTAssertTrue([user sessionForURL:urlC].state == RLMSyncSessionStateActive, @"Expected active session for URL C");
}

/// A client should be able to open multiple Realms and add objects to each of them.
- (void)testMultipleRealmsAddObjects {
    NSURL *urlA = CUSTOM_REALM_URL(@"a");
    NSURL *urlB = CUSTOM_REALM_URL(@"b");
    NSURL *urlC = CUSTOM_REALM_URL(@"c");
    RLMSyncUser *user = [self logInUserForCredentials:[RLMObjectServerTests basicCredentialsWithName:NSStringFromSelector(_cmd)
                                                                                            register:self.isParent]
                                               server:[RLMObjectServerTests authServerURL]];
    RLMRealm *realmA = [self openRealmForURL:urlA user:user];
    RLMRealm *realmB = [self openRealmForURL:urlB user:user];
    RLMRealm *realmC = [self openRealmForURL:urlC user:user];
    if (self.isParent) {
        [self waitForDownloadsForUser:user url:urlA];
        [self waitForDownloadsForUser:user url:urlB];
        [self waitForDownloadsForUser:user url:urlC];
        CHECK_COUNT(0, SyncObject, realmA);
        CHECK_COUNT(0, SyncObject, realmB);
        CHECK_COUNT(0, SyncObject, realmC);
        RLMRunChildAndWait();
        [self waitForDownloadsForUser:user
                               realms:@[realmA, realmB, realmC]
                            realmURLs:@[urlA, urlB, urlC]
                       expectedCounts:@[@3, @2, @5]];
    } else {
        // Add objects.
        [self addSyncObjectsToRealm:realmA
                       descriptions:@[@"child-A1", @"child-A2", @"child-A3"]];
        [self addSyncObjectsToRealm:realmB
                       descriptions:@[@"child-B1", @"child-B2"]];
        [self addSyncObjectsToRealm:realmC
                       descriptions:@[@"child-C1", @"child-C2", @"child-C3", @"child-C4", @"child-C5"]];
        [self waitForUploadsForUser:user url:urlA];
        [self waitForUploadsForUser:user url:urlB];
        [self waitForUploadsForUser:user url:urlC];
        CHECK_COUNT(3, SyncObject, realmA);
        CHECK_COUNT(2, SyncObject, realmB);
        CHECK_COUNT(5, SyncObject, realmC);
    }
}

/// A client should be able to open multiple Realms and delete objects from each of them.
- (void)testMultipleRealmsDeleteObjects {
    NSURL *urlA = CUSTOM_REALM_URL(@"a");
    NSURL *urlB = CUSTOM_REALM_URL(@"b");
    NSURL *urlC = CUSTOM_REALM_URL(@"c");
    RLMSyncUser *user = [self logInUserForCredentials:[RLMObjectServerTests basicCredentialsWithName:NSStringFromSelector(_cmd)
                                                                                            register:self.isParent]
                                               server:[RLMObjectServerTests authServerURL]];
    RLMRealm *realmA = [self openRealmForURL:urlA user:user];
    RLMRealm *realmB = [self openRealmForURL:urlB user:user];
    RLMRealm *realmC = [self openRealmForURL:urlC user:user];
    if (self.isParent) {
        [self waitForDownloadsForUser:user url:urlA];
        [self waitForDownloadsForUser:user url:urlB];
        [self waitForDownloadsForUser:user url:urlC];
        // Add objects.
        [self addSyncObjectsToRealm:realmA
                       descriptions:@[@"parent-A1", @"parent-A2", @"parent-A3", @"parent-A4"]];
        [self addSyncObjectsToRealm:realmB
                       descriptions:@[@"parent-B1", @"parent-B2", @"parent-B3", @"parent-B4", @"parent-B5"]];
        [self addSyncObjectsToRealm:realmC
                       descriptions:@[@"parent-C1", @"parent-C2"]];
        [self waitForUploadsForUser:user url:urlA];
        [self waitForUploadsForUser:user url:urlB];
        [self waitForUploadsForUser:user url:urlC];
        CHECK_COUNT(4, SyncObject, realmA);
        CHECK_COUNT(5, SyncObject, realmB);
        CHECK_COUNT(2, SyncObject, realmC);
        RLMRunChildAndWait();
        [self waitForDownloadsForUser:user
                               realms:@[realmA, realmB, realmC]
                            realmURLs:@[urlA, urlB, urlC]
                       expectedCounts:@[@0, @0, @0]];
    } else {
        // Delete all the objects from the Realms.
        [self waitForDownloadsForUser:user url:urlA];
        [self waitForDownloadsForUser:user url:urlB];
        [self waitForDownloadsForUser:user url:urlC];
        CHECK_COUNT(4, SyncObject, realmA);
        CHECK_COUNT(5, SyncObject, realmB);
        CHECK_COUNT(2, SyncObject, realmC);
        [realmA beginWriteTransaction];
        [realmA deleteAllObjects];
        [realmA commitWriteTransaction];
        [realmB beginWriteTransaction];
        [realmB deleteAllObjects];
        [realmB commitWriteTransaction];
        [realmC beginWriteTransaction];
        [realmC deleteAllObjects];
        [realmC commitWriteTransaction];
        [self waitForUploadsForUser:user url:urlA];
        [self waitForUploadsForUser:user url:urlB];
        [self waitForUploadsForUser:user url:urlC];
        CHECK_COUNT(0, SyncObject, realmA);
        CHECK_COUNT(0, SyncObject, realmB);
        CHECK_COUNT(0, SyncObject, realmC);
    }
}

#pragma mark - Session Lifetime

/// When a session opened by a Realm goes out of scope, it should stay alive long enough to finish any waiting uploads.
- (void)testUploadChangesWhenRealmOutOfScope {
    const NSInteger OBJECT_COUNT = 10000;
    NSURL *url = REALM_URL();
    // Log in the user.
    RLMSyncUser *user = [self logInUserForCredentials:[RLMObjectServerTests basicCredentialsWithName:NSStringFromSelector(_cmd)
                                                                                            register:self.isParent]
                                               server:[RLMObjectServerTests authServerURL]];

    if (self.isParent) {
        // Open the Realm in an autorelease pool so that it is destroyed as soon as possible.
        @autoreleasepool {
            RLMRealm *realm = [self openRealmForURL:url user:user];
            [realm beginWriteTransaction];
            for (NSInteger i=0; i<OBJECT_COUNT; i++) {
                [realm addObject:[[SyncObject alloc] initWithValue:@[[NSString stringWithFormat:@"parent-%@", @(i+1)]]]];
            }
            [realm commitWriteTransaction];
            CHECK_COUNT(OBJECT_COUNT, SyncObject, realm);
        }
        // Run the sub-test. (Give the upload a bit of time to start.)
        // NOTE: This sleep should be fine because:
        // - There is currently no API that allows asynchronous coordination for waiting for an upload to begin.
        // - A delay longer than the specified one will not affect the outcome of the test.
        sleep(2);
        RLMRunChildAndWait();
    } else {
        RLMRealm *realm = [self openRealmForURL:url user:user];
        // Wait for download to complete.
        [self waitForDownloadsForUser:user url:url];
        CHECK_COUNT(OBJECT_COUNT, SyncObject, realm);
    }
}

#pragma mark - Logging Back In

/// A Realm that was opened before a user logged out should be able to resume uploading if the user logs back in.
- (void)testLogBackInSameRealmUpload {
    NSURL *url = REALM_URL();
    // Log in the user.
    RLMSyncUser *user = [self logInUserForCredentials:[RLMObjectServerTests basicCredentialsWithName:NSStringFromSelector(_cmd)
                                                                                            register:self.isParent]
                                               server:[RLMObjectServerTests authServerURL]];
    RLMRealm *realm = [self openRealmForURL:url user:user];

    if (self.isParent) {
        [self addSyncObjectsToRealm:realm descriptions:@[@"parent-1"]];
        CHECK_COUNT(1, SyncObject, realm);
        [self waitForUploadsForUser:user url:url];
        // Log out the user.
        [user logOut];
        // Log the user back in.
        user = [self logInUserForCredentials:[RLMObjectServerTests basicCredentialsWithName:NSStringFromSelector(_cmd)
                                                                                   register:NO]
                                      server:[RLMObjectServerTests authServerURL]];
        [self addSyncObjectsToRealm:realm descriptions:@[@"parent-2", @"parent-3"]];
        [self waitForUploadsForUser:user url:url];
        CHECK_COUNT(3, SyncObject, realm);
        RLMRunChildAndWait();
    } else {
        [self waitForDownloadsForUser:user url:url];
        CHECK_COUNT(3, SyncObject, realm);
    }
}

/// A Realm that was opened before a user logged out should be able to resume downloading if the user logs back in.
- (void)testLogBackInSameRealmDownload {
    NSURL *url = REALM_URL();
    // Log in the user.
    RLMSyncUser *user = [self logInUserForCredentials:[RLMObjectServerTests basicCredentialsWithName:NSStringFromSelector(_cmd)
                                                                                            register:self.isParent]
                                               server:[RLMObjectServerTests authServerURL]];
    RLMRealm *realm = [self openRealmForURL:url user:user];

    if (self.isParent) {
        [self addSyncObjectsToRealm:realm descriptions:@[@"parent-1"]];
        CHECK_COUNT(1, SyncObject, realm);
        [self waitForUploadsForUser:user url:url];
        // Log out the user.
        [user logOut];
        // Log the user back in.
        user = [self logInUserForCredentials:[RLMObjectServerTests basicCredentialsWithName:NSStringFromSelector(_cmd)
                                                                                   register:NO]
                                      server:[RLMObjectServerTests authServerURL]];
        RLMRunChildAndWait();
        [self waitForDownloadsForUser:user url:url];
        CHECK_COUNT(3, SyncObject, realm);
    } else {
        [self waitForDownloadsForUser:user url:url];
        [self addSyncObjectsToRealm:realm descriptions:@[@"child-1", @"child-2"]];
        [self waitForUploadsForUser:user url:url];
        CHECK_COUNT(3, SyncObject, realm);
    }
}

/// A Realm that was opened while a user was logged out should be able to start uploading if the user logs back in.
- (void)testLogBackInDeferredRealmUpload {
    NSURL *url = REALM_URL();
    // Log in the user.
    RLMSyncUser *user = [self logInUserForCredentials:[RLMObjectServerTests basicCredentialsWithName:NSStringFromSelector(_cmd)
                                                                                            register:self.isParent]
                                               server:[RLMObjectServerTests authServerURL]];
    NSError *error = nil;
    if (self.isParent) {
        // Semaphore for knowing when the Realm is successfully opened for sync.
        dispatch_semaphore_t sema = dispatch_semaphore_create(0);
        RLMRealmConfiguration *config = [RLMRealmConfiguration defaultConfiguration];
        config.syncConfiguration = [[RLMSyncConfiguration alloc] initWithUser:user realmURL:url];
        [user logOut];
        // Open a Realm after the user's been logged out.
        [self primeSyncManagerWithSemaphore:sema];
        RLMRealm *realm = [RLMRealm realmWithConfiguration:config error:&error];
        XCTAssertNil(error, @"Error when opening Realm: %@", error);
        [self addSyncObjectsToRealm:realm descriptions:@[@"parent-1"]];
        CHECK_COUNT(1, SyncObject, realm);
        user = [self logInUserForCredentials:[RLMObjectServerTests basicCredentialsWithName:NSStringFromSelector(_cmd)
                                                                                   register:NO]
                                      server:[RLMObjectServerTests authServerURL]];
        // Wait for the Realm's session to be bound.
        WAIT_FOR_SEMAPHORE(sema, 30);
        [self addSyncObjectsToRealm:realm descriptions:@[@"parent-2", @"parent-3"]];
        [self waitForUploadsForUser:user url:url];
        CHECK_COUNT(3, SyncObject, realm);
        RLMRunChildAndWait();
    } else {
        RLMRealm *realm = [self openRealmForURL:url user:user];
        XCTAssertNil(error, @"Error when opening Realm: %@", error);
        [self waitForDownloadsForUser:user url:url];
        CHECK_COUNT(3, SyncObject, realm);
    }
}

/// A Realm that was opened while a user was logged out should be able to start downloading if the user logs back in.
- (void)testLogBackInDeferredRealmDownload {
    NSURL *url = REALM_URL();
    // Log in the user.
    RLMSyncUser *user = [self logInUserForCredentials:[RLMObjectServerTests basicCredentialsWithName:NSStringFromSelector(_cmd)
                                                                                            register:self.isParent]
                                               server:[RLMObjectServerTests authServerURL]];
    NSError *error = nil;
    if (self.isParent) {
        dispatch_semaphore_t sema = dispatch_semaphore_create(0);
        RLMRunChildAndWait();
        RLMRealmConfiguration *config = [RLMRealmConfiguration defaultConfiguration];
        config.syncConfiguration = [[RLMSyncConfiguration alloc] initWithUser:user realmURL:url];
        [user logOut];
        // Open a Realm after the user's been logged out.
        [self primeSyncManagerWithSemaphore:sema];
        RLMRealm *realm = [RLMRealm realmWithConfiguration:config error:&error];
        XCTAssertNil(error, @"Error when opening Realm: %@", error);
        [self addSyncObjectsToRealm:realm descriptions:@[@"parent-1"]];
        CHECK_COUNT(1, SyncObject, realm);
        user = [self logInUserForCredentials:[RLMObjectServerTests basicCredentialsWithName:NSStringFromSelector(_cmd)
                                                                                   register:NO]
                                      server:[RLMObjectServerTests authServerURL]];
        // Wait for the Realm's session to be bound.
        WAIT_FOR_SEMAPHORE(sema, 30);
        [self waitForDownloadsForUser:user realms:@[realm] realmURLs:@[url] expectedCounts:@[@4]];
    } else {
        RLMRealm *realm = [self openRealmForURL:url user:user];
        XCTAssertNil(error, @"Error when opening Realm: %@", error);
        [self addSyncObjectsToRealm:realm descriptions:@[@"child-1", @"child-2", @"child-3"]];
        [self waitForUploadsForUser:user url:url];
        CHECK_COUNT(3, SyncObject, realm);
    }
}

/// After logging back in, a Realm whose path has been opened for the first time should properly upload changes.
- (void)testLogBackInOpenFirstTimePathUpload {
    NSURL *url = REALM_URL();
    // Log in the user.
    RLMSyncUser *user = [self logInUserForCredentials:[RLMObjectServerTests basicCredentialsWithName:NSStringFromSelector(_cmd)
                                                                                            register:self.isParent]
                                               server:[RLMObjectServerTests authServerURL]];

    // Now run a basic multi-client test.
    if (self.isParent) {
        // Log out the user.
        [user logOut];
        // Log the user back in.
        user = [self logInUserForCredentials:[RLMObjectServerTests basicCredentialsWithName:NSStringFromSelector(_cmd)
                                                                                   register:NO]
                                     server:[RLMObjectServerTests authServerURL]];
        // Open the Realm (for the first time).
        RLMRealm *realm = [self openRealmForURL:url user:user];
        [self addSyncObjectsToRealm:realm descriptions:@[@"child-1", @"child-2"]];
        [self waitForUploadsForUser:user url:url];
        CHECK_COUNT(2, SyncObject, realm);
        RLMRunChildAndWait();
    } else {
        RLMRealm *realm = [self openRealmForURL:url user:user];
        // Add objects.
        [self waitForDownloadsForUser:user url:url];
        CHECK_COUNT(2, SyncObject, realm);
    }
}

/// After logging back in, a Realm whose path has been opened for the first time should properly download changes.
- (void)testLogBackInOpenFirstTimePathDownload {
    NSURL *url = REALM_URL();
    // Log in the user.
    RLMSyncUser *user = [self logInUserForCredentials:[RLMObjectServerTests basicCredentialsWithName:NSStringFromSelector(_cmd)
                                                                                            register:self.isParent]
                                               server:[RLMObjectServerTests authServerURL]];

    // Now run a basic multi-client test.
    if (self.isParent) {
        // Log out the user.
        [user logOut];
        // Log the user back in.
        user = [self logInUserForCredentials:[RLMObjectServerTests basicCredentialsWithName:NSStringFromSelector(_cmd)
                                                                                   register:NO]
                                      server:[RLMObjectServerTests authServerURL]];
        // Open the Realm (for the first time).
        RLMRealm *realm = [self openRealmForURL:url user:user];
        // Run the sub-test.
        RLMRunChildAndWait();
        [self waitForDownloadsForUser:user url:url];
        CHECK_COUNT(2, SyncObject, realm);
    } else {
        RLMRealm *realm = [self openRealmForURL:url user:user];
        // Add objects.
        [self waitForDownloadsForUser:user url:url];
        [self addSyncObjectsToRealm:realm descriptions:@[@"child-1", @"child-2"]];
        [self waitForUploadsForUser:user url:url];
        CHECK_COUNT(2, SyncObject, realm);
    }
}

/// If a client logs in, connects, logs out, and logs back in, sync should properly upload changes for a new
/// `RLMRealm` that is opened for the same path as a previously-opened Realm.
- (void)testLogBackInReopenRealmUpload {
    NSURL *url = REALM_URL();
    // Log in the user.
    RLMSyncUser *user = [self logInUserForCredentials:[RLMObjectServerTests basicCredentialsWithName:NSStringFromSelector(_cmd)
                                                                                            register:self.isParent]
                                               server:[RLMObjectServerTests authServerURL]];
    // Open the Realm
    RLMRealm *realm = [self openRealmForURL:url user:user];
    if (self.isParent) {
        [self addSyncObjectsToRealm:realm descriptions:@[@"parent-1"]];
        [self waitForUploadsForUser:user url:url];
        CHECK_COUNT(1, SyncObject, realm);
        // Log out the user.
        [user logOut];
        // Log the user back in.
        user = [self logInUserForCredentials:[RLMObjectServerTests basicCredentialsWithName:NSStringFromSelector(_cmd)
                                                                                   register:NO]
                                      server:[RLMObjectServerTests authServerURL]];
        // Open the Realm again.
        realm = [self immediatelyOpenRealmForURL:url user:user];
        [self addSyncObjectsToRealm:realm descriptions:@[@"child-1", @"child-2", @"child-3", @"child-4"]];
        CHECK_COUNT(5, SyncObject, realm);
        [self waitForUploadsForUser:user url:url];
        RLMRunChildAndWait();
    } else {
        [self waitForDownloadsForUser:user url:url];
        CHECK_COUNT(5, SyncObject, realm);
    }
}

/// If a client logs in, connects, logs out, and logs back in, sync should properly download changes for a new
/// `RLMRealm` that is opened for the same path as a previously-opened Realm.
- (void)testLogBackInReopenRealmDownload {
    NSURL *url = REALM_URL();
    // Log in the user.
    RLMSyncUser *user = [self logInUserForCredentials:[RLMObjectServerTests basicCredentialsWithName:NSStringFromSelector(_cmd)
                                                                                            register:self.isParent]
                                              server:[RLMObjectServerTests authServerURL]];
    // Open the Realm
    RLMRealm *realm = [self openRealmForURL:url user:user];
    if (self.isParent) {
        [self addSyncObjectsToRealm:realm descriptions:@[@"parent-1"]];
        [self waitForUploadsForUser:user url:url];
        XCTAssert([SyncObject allObjectsInRealm:realm].count == 1, @"Expected 1 item");
        // Log out the user.
        [user logOut];
        // Log the user back in.
        user = [self logInUserForCredentials:[RLMObjectServerTests basicCredentialsWithName:NSStringFromSelector(_cmd)
                                                                                   register:NO]
                                      server:[RLMObjectServerTests authServerURL]];
        // Run the sub-test.
        RLMRunChildAndWait();
        // Open the Realm again and get the items.
        realm = [self immediatelyOpenRealmForURL:url user:user];
        [self waitForDownloadsForUser:user realms:@[realm] realmURLs:@[url] expectedCounts:@[@5]];
    } else {
        // Add objects.
        [self waitForDownloadsForUser:user url:url];
        CHECK_COUNT(1, SyncObject, realm);
        [self addSyncObjectsToRealm:realm descriptions:@[@"child-1", @"child-2", @"child-3", @"child-4"]];
        [self waitForUploadsForUser:user url:url];
        CHECK_COUNT(5, SyncObject, realm);
    }
}

#pragma mark - Client reset

/// Ensure that a client reset error is propagated up to the binding successfully.
- (void)testClientReset {
    NSURL *url = REALM_URL();
    NSString *sessionName = NSStringFromSelector(_cmd);
    RLMSyncUser *user = [self logInUserForCredentials:[RLMObjectServerTests basicCredentialsWithName:sessionName
                                                                                            register:true]
                                               server:[RLMObjectServerTests authServerURL]];
    // Open the Realm
    __attribute__((objc_precise_lifetime)) RLMRealm *realm = [self openRealmForURL:url user:user];

    __block NSError *theError = nil;
    XCTestExpectation *ex = [self expectationWithDescription:@"Waiting for error handler to be called..."];
    [RLMSyncManager sharedManager].errorHandler = ^void(NSError *error, RLMSyncSession *session) {
        // Make sure we're actually looking at the right session.
        XCTAssertTrue([[session.realmURL absoluteString] containsString:sessionName]);
        theError = error;
        [ex fulfill];
    };
    [user simulateClientResetErrorForSession:url];
    [self waitForExpectationsWithTimeout:10 handler:nil];
    XCTAssertNotNil(theError);
    XCTAssertTrue(theError.code == RLMSyncErrorClientResetError);
    NSString *pathValue = [theError rlmSync_clientResetBackedUpRealmPath];
    XCTAssertNotNil(pathValue);
    // Sanity check the recovery path.
    XCTAssertTrue([pathValue containsString:@"io.realm.object-server-recovered-realms/recovered_realm"]);
    XCTAssertNotNil([theError rlmSync_errorActionToken]);
}

/// Test manually initiating client reset.
- (void)testClientResetManualInitiation {
    NSURL *url = REALM_URL();
    NSString *sessionName = NSStringFromSelector(_cmd);
    RLMSyncUser *user = [self logInUserForCredentials:[RLMObjectServerTests basicCredentialsWithName:sessionName
                                                                                            register:true]
                                               server:[RLMObjectServerTests authServerURL]];
    __block NSError *theError = nil;
    @autoreleasepool {
        __attribute__((objc_precise_lifetime)) RLMRealm *realm = [self openRealmForURL:url user:user];
        XCTestExpectation *ex = [self expectationWithDescription:@"Waiting for error handler to be called..."];
        [RLMSyncManager sharedManager].errorHandler = ^void(NSError *error, RLMSyncSession *session) {
            // Make sure we're actually looking at the right session.
            XCTAssertTrue([[session.realmURL absoluteString] containsString:sessionName]);
            theError = error;
            [ex fulfill];
        };
        [user simulateClientResetErrorForSession:url];
        [self waitForExpectationsWithTimeout:10 handler:nil];
        XCTAssertNotNil(theError);
    }
    // At this point the Realm should be invalidated and client reset should be possible.
    NSString *pathValue = [theError rlmSync_clientResetBackedUpRealmPath];
    XCTAssertFalse([[NSFileManager defaultManager] fileExistsAtPath:pathValue]);
    [RLMSyncSession immediatelyHandleError:[theError rlmSync_errorActionToken]];
    XCTAssertTrue([[NSFileManager defaultManager] fileExistsAtPath:pathValue]);
}

#pragma mark - Progress Notifications

- (void)testStreamingDownloadNotifier {
    const NSInteger NUMBER_OF_BIG_OBJECTS = 2;
    NSURL *url = REALM_URL();
    // Log in the user.
    RLMSyncUser *user = [self logInUserForCredentials:[RLMObjectServerTests basicCredentialsWithName:NSStringFromSelector(_cmd)
                                                                                            register:self.isParent]
                                               server:[RLMObjectServerTests authServerURL]];
    __block NSInteger callCount = 0;
    __block NSUInteger transferred = 0;
    __block NSUInteger transferrable = 0;
    // Open the Realm
    RLMRealm *realm = [self openRealmForURL:url user:user];
    if (self.isParent) {
        __block BOOL hasBeenFulfilled = NO;
        // Register a notifier.
        RLMSyncSession *session = [user sessionForURL:url];
        XCTAssertNotNil(session);
        XCTestExpectation *ex = [self expectationWithDescription:@"streaming-download-notifier"];
        RLMProgressNotificationToken *token = [session addProgressNotificationForDirection:RLMSyncProgressDirectionDownload
                                                                                      mode:RLMSyncProgressModeReportIndefinitely
                                                                                     block:^(NSUInteger xfr, NSUInteger xfb) {
            // Make sure the values are increasing, and update our stored copies.
            XCTAssert(xfr >= transferred);
            XCTAssert(xfb >= transferrable);
            transferred = xfr;
            transferrable = xfb;
            callCount++;
            if (transferrable > 0 && transferred >= transferrable && !hasBeenFulfilled) {
                [ex fulfill];
                hasBeenFulfilled = YES;
            }
        }];
        // Wait for the child process to upload everything.
        RLMRunChildAndWait();
        [self waitForExpectationsWithTimeout:10.0 handler:nil];
        [token invalidate];
        // The notifier should have been called at least twice: once at the beginning and at least once
        // to report progress.
        XCTAssert(callCount > 1);
        XCTAssert(transferred >= transferrable,
                  @"Transferred (%@) needs to be greater than or equal to transferrable (%@)",
                  @(transferred), @(transferrable));
    } else {
        // Write lots of data to the Realm, then wait for it to be uploaded.
        [realm beginWriteTransaction];
        for (NSInteger i=0; i<NUMBER_OF_BIG_OBJECTS; i++) {
            [realm addObject:[HugeSyncObject object]];
        }
        [realm commitWriteTransaction];
        [self waitForUploadsForUser:user url:url];
        CHECK_COUNT(NUMBER_OF_BIG_OBJECTS, HugeSyncObject, realm);
    }
}

- (void)testStreamingUploadNotifier {
    const NSInteger NUMBER_OF_BIG_OBJECTS = 2;
    NSURL *url = REALM_URL();
    // Log in the user.
    RLMSyncUser *user = [self logInUserForCredentials:[RLMObjectServerTests basicCredentialsWithName:NSStringFromSelector(_cmd)
                                                                                            register:self.isParent]
                                               server:[RLMObjectServerTests authServerURL]];
    __block NSInteger callCount = 0;
    __block NSUInteger transferred = 0;
    __block NSUInteger transferrable = 0;
    __block BOOL hasBeenFulfilled = NO;
    // Open the Realm
    RLMRealm *realm = [self openRealmForURL:url user:user];

    // Register a notifier.
    RLMSyncSession *session = [user sessionForURL:url];
    XCTAssertNotNil(session);
    XCTestExpectation *ex = [self expectationWithDescription:@"streaming-upload-expectation"];
    RLMProgressNotificationToken *token = [session addProgressNotificationForDirection:RLMSyncProgressDirectionUpload
                                                                                  mode:RLMSyncProgressModeReportIndefinitely
                                                                                 block:^(NSUInteger xfr, NSUInteger xfb) {
                                                                                     // Make sure the values are
                                                                                     // increasing, and update our
                                                                                     // stored copies.
                                                                                     XCTAssert(xfr >= transferred);
                                                                                     XCTAssert(xfb >= transferrable);
                                                                                     transferred = xfr;
                                                                                     transferrable = xfb;
                                                                                     callCount++;
                                                                                     if (transferred > 0
                                                                                         && transferred >= transferrable
                                                                                         && !hasBeenFulfilled) {
                                                                                         [ex fulfill];
                                                                                         hasBeenFulfilled = YES;
                                                                                     }
                                                                                 }];
    // Upload lots of data
    [realm beginWriteTransaction];
    for (NSInteger i=0; i<NUMBER_OF_BIG_OBJECTS; i++) {
        [realm addObject:[HugeSyncObject object]];
    }
    [realm commitWriteTransaction];
    // Wait for upload to begin and finish
    [self waitForExpectationsWithTimeout:10.0 handler:nil];
    [token invalidate];
    // The notifier should have been called at least twice: once at the beginning and at least once
    // to report progress.
    XCTAssert(callCount > 1);
    XCTAssert(transferred >= transferrable,
              @"Transferred (%@) needs to be greater than or equal to transferrable (%@)",
              @(transferred), @(transferrable));
}

#pragma mark - Download Realm

- (void)testDownloadRealm {
    const NSInteger NUMBER_OF_BIG_OBJECTS = 2;
    NSURL *url = REALM_URL();
    // Log in the user.
    RLMSyncUser *user = [self logInUserForCredentials:[RLMObjectServerTests basicCredentialsWithName:NSStringFromSelector(_cmd)
                                                                                            register:self.isParent]
                                               server:[RLMObjectServerTests authServerURL]];
    if (self.isParent) {
        // Wait for the child process to upload everything.
        RLMRunChildAndWait();
        XCTestExpectation *ex = [self expectationWithDescription:@"download-realm"];
        RLMRealmConfiguration *c = [RLMRealmConfiguration defaultConfiguration];
        RLMSyncConfiguration *syncConfig = [[RLMSyncConfiguration alloc] initWithUser:user realmURL:url];
        c.syncConfiguration = syncConfig;
        XCTAssertFalse([[NSFileManager defaultManager] fileExistsAtPath:c.pathOnDisk isDirectory:nil]);
        [RLMRealm asyncOpenWithConfiguration:c
                               callbackQueue:dispatch_get_main_queue()
                                    callback:^(RLMRealm * _Nullable realm, NSError * _Nullable error) {
            XCTAssertNil(error);
            CHECK_COUNT(NUMBER_OF_BIG_OBJECTS, HugeSyncObject, realm);
            [ex fulfill];
        }];
        NSUInteger (^fileSize)(NSString *) = ^NSUInteger(NSString *path) {
            NSDictionary *attributes = [[NSFileManager defaultManager] attributesOfItemAtPath:path error:nil];
            if (attributes)
                return [(NSNumber *)attributes[NSFileSize] unsignedLongLongValue];

            return 0;
        };
        NSUInteger sizeBefore = fileSize(c.pathOnDisk);
        @autoreleasepool {
            // We have partial transaction logs but no data
            XCTAssertGreaterThan(sizeBefore, 0U);
            XCTAssertTrue([[RLMRealm realmWithConfiguration:c error:nil] isEmpty]);
        }
        XCTAssertNil(RLMGetAnyCachedRealmForPath(c.pathOnDisk.UTF8String));
        [self waitForExpectationsWithTimeout:10.0 handler:nil];
        XCTAssertGreaterThan(fileSize(c.pathOnDisk), sizeBefore);
        XCTAssertNil(RLMGetAnyCachedRealmForPath(c.pathOnDisk.UTF8String));
    } else {
        RLMRealm *realm = [self openRealmForURL:url user:user];
        // Write lots of data to the Realm, then wait for it to be uploaded.
        [realm beginWriteTransaction];
        for (NSInteger i=0; i<NUMBER_OF_BIG_OBJECTS; i++) {
            [realm addObject:[HugeSyncObject object]];
        }
        [realm commitWriteTransaction];
        [self waitForUploadsForUser:user url:url];
        CHECK_COUNT(NUMBER_OF_BIG_OBJECTS, HugeSyncObject, realm);
    }
}

- (void)testDownloadAlreadyOpenRealm {
    const NSInteger NUMBER_OF_BIG_OBJECTS = 2;
    NSURL *url = REALM_URL();
    // Log in the user.
    RLMSyncUser *user = [self logInUserForCredentials:[RLMObjectServerTests basicCredentialsWithName:NSStringFromSelector(_cmd)
                                                                                            register:self.isParent]
                                               server:[RLMObjectServerTests authServerURL]];
    if (self.isParent) {
        // Wait for the child process to upload everything.
        RLMRunChildAndWait();
        XCTestExpectation *ex = [self expectationWithDescription:@"download-realm"];
        XCTestExpectation *ex2 = [self expectationWithDescription:@"wait for downloads after asyncOpen"];
        RLMRealmConfiguration *c = [RLMRealmConfiguration defaultConfiguration];
        RLMSyncConfiguration *syncConfig = [[RLMSyncConfiguration alloc] initWithUser:user realmURL:url];
        c.syncConfiguration = syncConfig;
        XCTAssertFalse([[NSFileManager defaultManager] fileExistsAtPath:c.pathOnDisk isDirectory:nil]);
        RLMRealm *realm = [RLMRealm realmWithConfiguration:c error:nil];
        CHECK_COUNT(0, HugeSyncObject, realm);
        [RLMRealm asyncOpenWithConfiguration:c
                               callbackQueue:dispatch_get_main_queue()
                                    callback:^(RLMRealm * _Nullable realm, NSError * _Nullable error) {
            XCTAssertNil(error);
            // The big objects might take some time for the server to process,
            // so we may need to ask it a few times before it's ready.
            CHECK_COUNT_PENDING_DOWNLOAD_CUSTOM_EXPECTATION(NUMBER_OF_BIG_OBJECTS, HugeSyncObject, realm, ex2);
            [ex fulfill];
        }];
        NSUInteger (^fileSize)(NSString *) = ^NSUInteger(NSString *path) {
            NSDictionary *attributes = [[NSFileManager defaultManager] attributesOfItemAtPath:path error:nil];
            if (attributes)
                return [(NSNumber *)attributes[NSFileSize] unsignedLongLongValue];

            return 0;
        };
        NSUInteger sizeBefore = fileSize(c.pathOnDisk);
        XCTAssertGreaterThan(sizeBefore, 0U);
        XCTAssertNotNil(RLMGetAnyCachedRealmForPath(c.pathOnDisk.UTF8String));
        [self waitForExpectationsWithTimeout:10.0 handler:nil];
        XCTAssertGreaterThan(fileSize(c.pathOnDisk), sizeBefore);
        XCTAssertNotNil(RLMGetAnyCachedRealmForPath(c.pathOnDisk.UTF8String));
        CHECK_COUNT(NUMBER_OF_BIG_OBJECTS, HugeSyncObject, realm);
    } else {
        RLMRealm *realm = [self openRealmForURL:url user:user];
        // Write lots of data to the Realm, then wait for it to be uploaded.
        [realm beginWriteTransaction];
        for (NSInteger i=0; i<NUMBER_OF_BIG_OBJECTS; i++) {
            [realm addObject:[HugeSyncObject object]];
        }
        [realm commitWriteTransaction];
        [self waitForUploadsForUser:user url:url];
        CHECK_COUNT(NUMBER_OF_BIG_OBJECTS, HugeSyncObject, realm);
    }
}

- (void)testDownloadWhileOpeningRealm {
    const NSInteger NUMBER_OF_BIG_OBJECTS = 2;
    NSURL *url = REALM_URL();
    // Log in the user.
    RLMSyncUser *user = [self logInUserForCredentials:[RLMObjectServerTests basicCredentialsWithName:NSStringFromSelector(_cmd)
                                                                                            register:self.isParent]
                                               server:[RLMObjectServerTests authServerURL]];
    if (self.isParent) {
        // Wait for the child process to upload everything.
        RLMRunChildAndWait();
        XCTestExpectation *ex = [self expectationWithDescription:@"download-realm"];
        RLMRealmConfiguration *c = [RLMRealmConfiguration defaultConfiguration];
        RLMSyncConfiguration *syncConfig = [[RLMSyncConfiguration alloc] initWithUser:user realmURL:url];
        c.syncConfiguration = syncConfig;
        XCTAssertFalse([[NSFileManager defaultManager] fileExistsAtPath:c.pathOnDisk isDirectory:nil]);
        [RLMRealm asyncOpenWithConfiguration:c
                               callbackQueue:dispatch_get_main_queue()
                                    callback:^(RLMRealm * _Nullable realm, NSError * _Nullable error) {
            XCTAssertNil(error);
            CHECK_COUNT(NUMBER_OF_BIG_OBJECTS, HugeSyncObject, realm);
            [ex fulfill];
        }];
        RLMRealm *realm = [RLMRealm realmWithConfiguration:c error:nil];
        CHECK_COUNT(0, HugeSyncObject, realm);
        XCTAssertNotNil(RLMGetAnyCachedRealmForPath(c.pathOnDisk.UTF8String));
        [self waitForExpectationsWithTimeout:10.0 handler:nil];
        CHECK_COUNT(NUMBER_OF_BIG_OBJECTS, HugeSyncObject, realm);
        XCTAssertNotNil(RLMGetAnyCachedRealmForPath(c.pathOnDisk.UTF8String));
    } else {
        RLMRealm *realm = [self openRealmForURL:url user:user];
        // Write lots of data to the Realm, then wait for it to be uploaded.
        [realm beginWriteTransaction];
        for (NSInteger i=0; i<NUMBER_OF_BIG_OBJECTS; i++) {
            [realm addObject:[HugeSyncObject object]];
        }
        [realm commitWriteTransaction];
        [self waitForUploadsForUser:user url:url];
        CHECK_COUNT(NUMBER_OF_BIG_OBJECTS, HugeSyncObject, realm);
    }
}

#pragma mark - Validation

- (void)testCompactOnLaunchCannotBeSet {
    RLMSyncUser *user = [self logInUserForCredentials:[RLMObjectServerTests basicCredentialsWithName:NSStringFromSelector(_cmd)
                                                                                            register:YES]
                                               server:[RLMObjectServerTests authServerURL]];
    RLMSyncConfiguration *syncConfig = [[RLMSyncConfiguration alloc] initWithUser:user realmURL:REALM_URL()];

    RLMRealmConfiguration *configuration = [RLMRealmConfiguration defaultConfiguration];
    configuration.syncConfiguration = syncConfig;
    RLMAssertThrowsWithReasonMatching(configuration.shouldCompactOnLaunch = ^BOOL(NSUInteger, NSUInteger){ return NO; },
                                      @"Cannot set `shouldCompactOnLaunch` when `syncConfiguration` is set.");
}

@end<|MERGE_RESOLUTION|>--- conflicted
+++ resolved
@@ -462,7 +462,6 @@
     [self waitForExpectationsWithTimeout:10 handler:nil];
 }
 
-<<<<<<< HEAD
 /// The login queue argument should be respected.
 - (void)testLoginQueueForSuccessfulLogin {
     // Make global queue
@@ -533,7 +532,8 @@
                              [ex2 fulfill];
                          }];
     [self waitForExpectationsWithTimeout:2.0 handler:nil];
-=======
+}
+
 - (void)testUserExpirationCallback {
     NSString *username = NSStringFromSelector(_cmd);
     RLMSyncCredentials *credentials = [RLMSyncCredentials credentialsWithUsername:username
@@ -564,7 +564,6 @@
         [self waitForExpectationsWithTimeout:10.0 handler:nil];
     }
     XCTAssertTrue(user.state == RLMSyncUserStateLoggedOut);
->>>>>>> 7bc8c827
 }
 
 #pragma mark - Basic Sync
