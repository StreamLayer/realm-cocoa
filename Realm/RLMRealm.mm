////////////////////////////////////////////////////////////////////////////
//
// Copyright 2014 Realm Inc.
//
// Licensed under the Apache License, Version 2.0 (the "License");
// you may not use this file except in compliance with the License.
// You may obtain a copy of the License at
//
// http://www.apache.org/licenses/LICENSE-2.0
//
// Unless required by applicable law or agreed to in writing, software
// distributed under the License is distributed on an "AS IS" BASIS,
// WITHOUT WARRANTIES OR CONDITIONS OF ANY KIND, either express or implied.
// See the License for the specific language governing permissions and
// limitations under the License.
//
////////////////////////////////////////////////////////////////////////////

#import "RLMRealm_Private.hpp"

#import "RLMAnalytics.hpp"
#import "RLMArray_Private.hpp"
#import "RLMMigration_Private.h"
#import "RLMObject_Private.h"
#import "RLMObject_Private.hpp"
#import "RLMObjectSchema_Private.hpp"
#import "RLMObjectStore.h"
#import "RLMObservation.hpp"
#import "RLMProperty.h"
#import "RLMProperty_Private.h"
#import "RLMQueryUtil.hpp"
#import "RLMRealmConfiguration_Private.hpp"
#import "RLMRealmUtil.hpp"
#import "RLMSchema_Private.hpp"
#import "RLMSyncManager_Private.h"
#import "RLMSyncUtil_Private.hpp"
#import "RLMThreadSafeReference_Private.hpp"
#import "RLMUpdateChecker.hpp"
#import "RLMUtil.hpp"

#include "impl/realm_coordinator.hpp"
#include "object_store.hpp"
#include "schema.hpp"
#include "shared_realm.hpp"

#include <realm/disable_sync_to_disk.hpp>
#include <realm/util/scope_exit.hpp>
#include <realm/version.hpp>

#import "sync/sync_session.hpp"

using namespace realm;
using util::File;

@interface RLMRealmNotificationToken : RLMNotificationToken
@property (nonatomic, strong) RLMRealm *realm;
@property (nonatomic, copy) RLMNotificationBlock block;
@end

@interface RLMRealm ()
@property (nonatomic, strong) NSHashTable<RLMRealmNotificationToken *> *notificationHandlers;
- (void)sendNotifications:(RLMNotification)notification;
@end

void RLMDisableSyncToDisk() {
    realm::disable_sync_to_disk();
}

static void RLMAddSkipBackupAttributeToItemAtPath(std::string const& path) {
    [[NSURL fileURLWithPath:@(path.c_str())] setResourceValue:@YES forKey:NSURLIsExcludedFromBackupKey error:nil];
}

@implementation RLMRealmNotificationToken
- (void)invalidate {
    [_realm verifyThread];
    [_realm.notificationHandlers removeObject:self];
    _realm = nil;
    _block = nil;
}

- (void)suppressNextNotification {
    // Temporarily replace the block with one which restores the old block
    // rather than producing a notification.

    // This briefly creates a retain cycle but it's fine because the block will
    // be synchronously called shortly after this method is called. Unlike with
    // collection notifications, this does not have to go through the object
    // store or do fancy things to handle transaction coalescing because it's
    // called synchronously by the obj-c code and not by the object store.
    auto notificationBlock = _block;
    _block = ^(RLMNotification, RLMRealm *) {
        _block = notificationBlock;
    };
}

- (void)dealloc {
    if (_realm || _block) {
        NSLog(@"RLMNotificationToken released without unregistering a notification. You must hold "
              @"on to the RLMNotificationToken returned from addNotificationBlock and call "
              @"-[RLMNotificationToken invalidate] when you no longer wish to receive RLMRealm notifications.");
    }
}
@end

static bool shouldForciblyDisableEncryption() {
    static bool disableEncryption = getenv("REALM_DISABLE_ENCRYPTION");
    return disableEncryption;
}

NSData *RLMRealmValidatedEncryptionKey(NSData *key) {
    if (shouldForciblyDisableEncryption()) {
        return nil;
    }

    if (key && key.length != 64) {
        @throw RLMException(@"Encryption key must be exactly 64 bytes long");
    }

    return key;
}

@implementation RLMRealm {
    NSHashTable<RLMFastEnumerator *> *_collectionEnumerators;
    bool _sendingNotifications;
}

+ (BOOL)isCoreDebug {
    return realm::Version::has_feature(realm::feature_Debug);
}

+ (void)initialize {
    static bool initialized;
    if (initialized) {
        return;
    }
    initialized = true;

    RLMCheckForUpdates();
    RLMSendAnalytics();
}

- (instancetype)initPrivate {
    self = [super init];
    return self;
}

- (BOOL)isEmpty {
    return realm::ObjectStore::is_empty(self.group);
}

- (void)verifyThread {
    try {
        _realm->verify_thread();
    }
    catch (std::exception const& e) {
        @throw RLMException(e);
    }
}

- (BOOL)inWriteTransaction {
    return _realm->is_in_transaction();
}

- (realm::Group &)group {
    return _realm->read_group();
}

- (BOOL)autorefresh {
    return _realm->auto_refresh();
}

- (void)setAutorefresh:(BOOL)autorefresh {
    _realm->set_auto_refresh(autorefresh);
}

+ (instancetype)defaultRealm {
    return [RLMRealm realmWithConfiguration:[RLMRealmConfiguration rawDefaultConfiguration] error:nil];
}

+ (instancetype)realmWithURL:(NSURL *)fileURL {
    RLMRealmConfiguration *configuration = [RLMRealmConfiguration defaultConfiguration];
    configuration.fileURL = fileURL;
    return [RLMRealm realmWithConfiguration:configuration error:nil];
}

+ (void)asyncOpenWithConfiguration:(RLMRealmConfiguration *)configuration
                     callbackQueue:(dispatch_queue_t)callbackQueue
                          callback:(RLMAsyncOpenRealmCallback)callback {
    RLMRealm *strongReferenceToSyncedRealm = nil;
    if (configuration.config.sync_config) {
        NSError *error = nil;
        strongReferenceToSyncedRealm = [RLMRealm uncachedSchemalessRealmWithConfiguration:configuration error:&error];
        if (error) {
            dispatch_async(callbackQueue, ^{
                callback(nil, error);
            });
            return;
        }
    }
    static dispatch_queue_t queue = dispatch_queue_create("io.realm.asyncOpenDispatchQueue", DISPATCH_QUEUE_CONCURRENT);
    dispatch_async(queue, ^{
        @autoreleasepool {
            if (strongReferenceToSyncedRealm) {
                // Sync behavior: get the raw session, then wait for it to download.
                if (auto session = sync_session_for_realm(strongReferenceToSyncedRealm)) {
                    // Wait for the session to download, then open it.
                    session->wait_for_download_completion([=](std::error_code error_code) {
                        dispatch_async(callbackQueue, ^{
                            (void)strongReferenceToSyncedRealm;
                            NSError *error = nil;
                            if (error_code == std::error_code{}) {
                                // Success
                                @autoreleasepool {
                                    // Try opening the Realm on the destination queue.
                                    RLMRealm *localRealm = [RLMRealm realmWithConfiguration:configuration error:&error];
                                    callback(localRealm, error);
                                }
                            } else {
                                // Failure
                                callback(nil, make_sync_error(RLMSyncSystemErrorKindSession,
                                                              @(error_code.message().c_str()),
                                                              error_code.value(),
                                                              nil));
                            }
                        });
                    });
                } else {
                    dispatch_async(callbackQueue, ^{
                        callback(nil, make_sync_error(RLMSyncSystemErrorKindSession,
                                                      @"Cannot asynchronously open synced Realm, because the associated session previously experienced a fatal error",
                                                      NSNotFound,
                                                      nil));
                    });
                    return;
                }
            } else {
                // Default behavior: just dispatch onto the destination queue and open the Realm.
                dispatch_async(callbackQueue, ^{
                    @autoreleasepool {
                        NSError *error = nil;
                        RLMRealm *localRealm = [RLMRealm realmWithConfiguration:configuration error:&error];
                        callback(localRealm, error);
                    }
                });
                return;
            }
        }
    });
}

// ARC tries to eliminate calls to autorelease when the value is then immediately
// returned, but this results in significantly different semantics between debug
// and release builds for RLMRealm, so force it to always autorelease.
static id RLMAutorelease(__unsafe_unretained id value) {
    // +1 __bridge_retained, -1 CFAutorelease
    return value ? (__bridge id)CFAutorelease((__bridge_retained CFTypeRef)value) : nil;
}

+ (instancetype)realmWithSharedRealm:(SharedRealm)sharedRealm schema:(RLMSchema *)schema {
    RLMRealm *realm = [[RLMRealm alloc] initPrivate];
    realm->_realm = sharedRealm;
    realm->_dynamic = YES;
    realm->_schema = schema;
    realm->_info = RLMSchemaInfo(realm);
    return RLMAutorelease(realm);
}

REALM_NOINLINE void RLMRealmTranslateException(NSError **error) {
    try {
        throw;
    }
    catch (RealmFileException const& ex) {
        switch (ex.kind()) {
            case RealmFileException::Kind::PermissionDenied:
                RLMSetErrorOrThrow(RLMMakeError(RLMErrorFilePermissionDenied, ex), error);
                break;
            case RealmFileException::Kind::IncompatibleLockFile: {
                NSString *err = @"Realm file is currently open in another process "
                                 "which cannot share access with this process. All "
                                 "processes sharing a single file must be the same "
                                 "architecture. For sharing files between the Realm "
                                 "Browser and an iOS simulator, this means that you "
                                 "must use a 64-bit simulator.";
                RLMSetErrorOrThrow(RLMMakeError(RLMErrorIncompatibleLockFile,
                                                File::PermissionDenied(err.UTF8String, ex.path())), error);
                break;
            }
            case RealmFileException::Kind::NotFound:
                RLMSetErrorOrThrow(RLMMakeError(RLMErrorFileNotFound, ex), error);
                break;
            case RealmFileException::Kind::Exists:
                RLMSetErrorOrThrow(RLMMakeError(RLMErrorFileExists, ex), error);
                break;
            case RealmFileException::Kind::BadHistoryError: {
                NSString *err = @"Realm file's history format is incompatible with the "
                                 "settings in the configuration object being used to open "
                                 "the Realm. Note that Realms configured for sync cannot be "
                                 "opened as non-synced Realms, and vice versa. Otherwise, the "
                                 "file may be corrupt.";
                RLMSetErrorOrThrow(RLMMakeError(RLMErrorFileAccess,
                                                File::AccessError(err.UTF8String, ex.path())), error);
                break;
            }
            case RealmFileException::Kind::AccessError:
                RLMSetErrorOrThrow(RLMMakeError(RLMErrorFileAccess, ex), error);
                break;
            case RealmFileException::Kind::FormatUpgradeRequired:
                RLMSetErrorOrThrow(RLMMakeError(RLMErrorFileFormatUpgradeRequired, ex), error);
                break;
            default:
                RLMSetErrorOrThrow(RLMMakeError(RLMErrorFail, ex), error);
                break;
        }
    }
    catch (AddressSpaceExhausted const &ex) {
        RLMSetErrorOrThrow(RLMMakeError(RLMErrorAddressSpaceExhausted, ex), error);
    }
    catch (SchemaMismatchException const& ex) {
        RLMSetErrorOrThrow(RLMMakeError(RLMErrorSchemaMismatch, ex), error);
    }
    catch (std::system_error const& ex) {
        RLMSetErrorOrThrow(RLMMakeError(ex), error);
    }
    catch (const std::exception &exp) {
        RLMSetErrorOrThrow(RLMMakeError(RLMErrorFail, exp), error);
    }
}

+ (instancetype)realmWithConfiguration:(RLMRealmConfiguration *)configuration error:(NSError **)error {
    bool dynamic = configuration.dynamic;
    bool cache = configuration.cache;
    bool readOnly = configuration.readOnly;

    {
        Realm::Config& config = configuration.config;

        // try to reuse existing realm first
        if (cache || dynamic) {
            if (RLMRealm *realm = RLMGetThreadLocalCachedRealmForPath(config.path)) {
                auto const& old_config = realm->_realm->config();
                if (old_config.immutable() != config.immutable()
                    || old_config.read_only_alternative() != config.read_only_alternative()) {
                    @throw RLMException(@"Realm at path '%s' already opened with different read permissions", config.path.c_str());
                }
                if (old_config.in_memory != config.in_memory) {
                    @throw RLMException(@"Realm at path '%s' already opened with different inMemory settings", config.path.c_str());
                }
                if (realm->_dynamic != dynamic) {
                    @throw RLMException(@"Realm at path '%s' already opened with different dynamic settings", config.path.c_str());
                }
                if (old_config.encryption_key != config.encryption_key) {
                    @throw RLMException(@"Realm at path '%s' already opened with different encryption key", config.path.c_str());
                }
                return RLMAutorelease(realm);
            }
        }
    }

    configuration = [configuration copy];
    Realm::Config& config = configuration.config;

    RLMRealm *realm = [[RLMRealm alloc] initPrivate];
    realm->_dynamic = dynamic;

    // protects the realm cache and accessors cache
    static std::mutex& initLock = *new std::mutex();
    std::lock_guard<std::mutex> lock(initLock);

    try {
        realm->_realm = Realm::get_shared_realm(config);
    }
    catch (...) {
        RLMRealmTranslateException(error);
        return nil;
    }

    // if we have a cached realm on another thread we can skip a few steps and
    // just grab its schema
    @autoreleasepool {
        // ensure that cachedRealm doesn't end up in this thread's autorelease pool
        if (auto cachedRealm = RLMGetAnyCachedRealmForPath(config.path)) {
            realm->_realm->set_schema_subset(cachedRealm->_realm->schema());
            realm->_schema = cachedRealm.schema;
            realm->_info = cachedRealm->_info.clone(cachedRealm->_realm->schema(), realm);
        }
    }

    if (realm->_schema) { }
    else if (dynamic) {
        realm->_schema = [RLMSchema dynamicSchemaFromObjectStoreSchema:realm->_realm->schema()];
        realm->_info = RLMSchemaInfo(realm);
    }
    else {
        // set/align schema or perform migration if needed
        RLMSchema *schema = configuration.customSchema ?: RLMSchema.sharedSchema;

        Realm::MigrationFunction migrationFunction;
        auto migrationBlock = configuration.migrationBlock;
        if (migrationBlock && configuration.schemaVersion > 0) {
            migrationFunction = [=](SharedRealm old_realm, SharedRealm realm, Schema& mutableSchema) {
                RLMSchema *oldSchema = [RLMSchema dynamicSchemaFromObjectStoreSchema:old_realm->schema()];
                RLMRealm *oldRealm = [RLMRealm realmWithSharedRealm:old_realm schema:oldSchema];

                // The destination RLMRealm can't just use the schema from the
                // SharedRealm because it doesn't have information about whether or
                // not a class was defined in Swift, which effects how new objects
                // are created
                RLMRealm *newRealm = [RLMRealm realmWithSharedRealm:realm schema:schema.copy];

                [[[RLMMigration alloc] initWithRealm:newRealm oldRealm:oldRealm schema:mutableSchema] execute:migrationBlock];

                oldRealm->_realm = nullptr;
                newRealm->_realm = nullptr;
            };
        }

        try {
            realm->_realm->update_schema(schema.objectStoreCopy, config.schema_version,
                                         std::move(migrationFunction));
        }
        catch (...) {
            RLMRealmTranslateException(error);
            return nil;
        }

        realm->_schema = schema;
        realm->_info = RLMSchemaInfo(realm);
        RLMRealmCreateAccessors(realm.schema);

        if (!readOnly) {
            // initializing the schema started a read transaction, so end it
            [realm invalidate];
        }
    }

    if (cache) {
        RLMCacheRealm(config.path, realm);
    }

    if (!readOnly) {
        realm->_realm->m_binding_context = RLMCreateBindingContext(realm);
        realm->_realm->m_binding_context->realm = realm->_realm;

        RLMAddSkipBackupAttributeToItemAtPath(config.path + ".management");
        RLMAddSkipBackupAttributeToItemAtPath(config.path + ".lock");
        RLMAddSkipBackupAttributeToItemAtPath(config.path + ".note");
    }

    return RLMAutorelease(realm);
}

+ (instancetype)uncachedSchemalessRealmWithConfiguration:(RLMRealmConfiguration *)configuration error:(NSError **)error {
    RLMRealm *realm = [[RLMRealm alloc] initPrivate];
    try {
        realm->_realm = Realm::get_shared_realm(configuration.config);
    }
    catch (...) {
        RLMRealmTranslateException(error);
        return nil;
    }
    return realm;
}

+ (void)resetRealmState {
    RLMClearRealmCache();
    realm::_impl::RealmCoordinator::clear_cache();
    [RLMRealmConfiguration resetRealmConfigurationState];
}

- (void)verifyNotificationsAreSupported:(bool)isCollection {
    [self verifyThread];
    if (_realm->config().immutable()) {
        @throw RLMException(@"Read-only Realms do not change and do not have change notifications");
    }
    if (!_realm->can_deliver_notifications()) {
        @throw RLMException(@"Can only add notification blocks from within runloops.");
    }
    if (isCollection && _realm->is_in_transaction()) {
        @throw RLMException(@"Cannot register notification blocks from within write transactions.");
    }
}

- (RLMNotificationToken *)addNotificationBlock:(RLMNotificationBlock)block {
    if (!block) {
        @throw RLMException(@"The notification block should not be nil");
    }
    [self verifyNotificationsAreSupported:false];

    _realm->read_group();

    if (!_notificationHandlers) {
        _notificationHandlers = [NSHashTable hashTableWithOptions:NSPointerFunctionsWeakMemory];
    }

    RLMRealmNotificationToken *token = [[RLMRealmNotificationToken alloc] init];
    token.realm = self;
    token.block = block;
    [_notificationHandlers addObject:token];
    return token;
}

- (void)sendNotifications:(RLMNotification)notification {
    NSAssert(!_realm->config().immutable(), @"Read-only realms do not have notifications");
    if (_sendingNotifications) {
        return;
    }
    NSUInteger count = _notificationHandlers.count;
    if (count == 0) {
        return;
    }

    _sendingNotifications = true;
    auto cleanup = realm::util::make_scope_exit([&]() noexcept {
        _sendingNotifications = false;
    });

    // call this realm's notification blocks
    if (count == 1) {
        if (auto block = [_notificationHandlers.anyObject block]) {
            block(notification, self);
        }
    }
    else {
        for (RLMRealmNotificationToken *token in _notificationHandlers.allObjects) {
            if (auto block = token.block) {
                block(notification, self);
            }
        }
    }
}

- (RLMRealmConfiguration *)configuration {
    RLMRealmConfiguration *configuration = [[RLMRealmConfiguration alloc] init];
    configuration.config = _realm->config();
    configuration.dynamic = _dynamic;
    configuration.customSchema = _schema;
    return configuration;
}

- (void)beginWriteTransaction {
    try {
        _realm->begin_transaction();
    }
    catch (std::exception &ex) {
        @throw RLMException(ex);
    }
}

- (void)commitWriteTransaction {
    [self commitWriteTransaction:nil];
}

- (BOOL)commitWriteTransaction:(NSError **)outError {
    try {
        _realm->commit_transaction();
        return YES;
    }
    catch (...) {
        RLMRealmTranslateException(outError);
        return NO;
    }
}

- (BOOL)commitWriteTransactionWithoutNotifying:(NSArray<RLMNotificationToken *> *)tokens error:(NSError **)error {
    for (RLMNotificationToken *token in tokens) {
        if (token.realm != self) {
            @throw RLMException(@"Incorrect Realm: only notifications for the Realm being modified can be skipped.");
        }
        [token suppressNextNotification];
    }

    try {
        _realm->commit_transaction();
        return YES;
    }
    catch (...) {
        RLMRealmTranslateException(error);
        return NO;
    }
}

- (void)transactionWithBlock:(void(^)(void))block {
    [self transactionWithBlock:block error:nil];
}

- (BOOL)transactionWithBlock:(void(^)(void))block error:(NSError **)outError {
    [self beginWriteTransaction];
    block();
    if (_realm->is_in_transaction()) {
        return [self commitWriteTransaction:outError];
    }
    return YES;
}

- (void)cancelWriteTransaction {
    try {
        _realm->cancel_transaction();
    }
    catch (std::exception &ex) {
        @throw RLMException(ex);
    }
}

- (void)invalidate {
    if (_realm->is_in_transaction()) {
        NSLog(@"WARNING: An RLMRealm instance was invalidated during a write "
              "transaction and all pending changes have been rolled back.");
    }

    [self detachAllEnumerators];

    for (auto& objectInfo : _info) {
        for (RLMObservationInfo *info : objectInfo.second.observedObjects) {
            info->willChange(RLMInvalidatedKey);
        }
    }

    _realm->invalidate();

    for (auto& objectInfo : _info) {
        for (RLMObservationInfo *info : objectInfo.second.observedObjects) {
            info->didChange(RLMInvalidatedKey);
        }
        objectInfo.second.releaseTable();
    }
}

- (nullable id)resolveThreadSafeReference:(RLMThreadSafeReference *)reference {
    return [reference resolveReferenceInRealm:self];
}

/**
 Replaces all string columns in this Realm with a string enumeration column and compacts the
 database file.

 Cannot be called from a write transaction.

 Compaction will not occur if other `RLMRealm` instances exist.

 While compaction is in progress, attempts by other threads or processes to open the database will
 wait.

 Be warned that resource requirements for compaction is proportional to the amount of live data in
 the database.

 Compaction works by writing the database contents to a temporary database file and then replacing
 the database with the temporary one. The name of the temporary file is formed by appending
 `.tmp_compaction_space` to the name of the database.

 @return YES if the compaction succeeded.
 */
- (BOOL)compact {
    // compact() automatically ends the read transaction, but we need to clean
    // up cached state and send invalidated notifications when that happens, so
    // explicitly end it first unless we're in a write transaction (in which
    // case compact() will throw an exception)
    if (!_realm->is_in_transaction()) {
        [self invalidate];
    }

    try {
        return _realm->compact();
    }
    catch (std::exception const& ex) {
        @throw RLMException(ex);
    }
}

- (void)dealloc {
    if (_realm) {
        if (_realm->is_in_transaction()) {
            [self cancelWriteTransaction];
            NSLog(@"WARNING: An RLMRealm instance was deallocated during a write transaction and all "
                  "pending changes have been rolled back. Make sure to retain a reference to the "
                  "RLMRealm for the duration of the write transaction.");
        }
    }
}

- (BOOL)refresh {
    return _realm->refresh();
}

- (void)addObject:(__unsafe_unretained RLMObject *const)object {
    RLMAddObjectToRealm(object, self, false);
}

- (void)addObjects:(id<NSFastEnumeration>)objects {
    for (RLMObject *obj in objects) {
        if (![obj isKindOfClass:RLMObjectBase.class]) {
            @throw RLMException(@"Cannot insert objects of type %@ with addObjects:. Only RLMObjects are supported.",
                                NSStringFromClass(obj.class));
        }
        [self addObject:obj];
    }
}

- (void)addOrUpdateObject:(RLMObject *)object {
    // verify primary key
    if (!object.objectSchema.primaryKeyProperty) {
        @throw RLMException(@"'%@' does not have a primary key and can not be updated", object.objectSchema.className);
    }

    RLMAddObjectToRealm(object, self, true);
}

- (void)addOrUpdateObjects:(id<NSFastEnumeration>)objects {
    for (RLMObject *obj in objects) {
        if (![obj isKindOfClass:RLMObjectBase.class]) {
            @throw RLMException(@"Cannot add or update objects of type %@ with addOrUpdateObjects:. Only RLMObjects are"
                                " supported.",
                                NSStringFromClass(obj.class));
        }
        [self addOrUpdateObject:obj];
    }
}

- (void)deleteObject:(RLMObject *)object {
    RLMDeleteObjectFromRealm(object, self);
}

- (void)deleteObjects:(id<NSFastEnumeration>)objects {
    id idObjects = objects;
    if ([idObjects respondsToSelector:@selector(realm)]
        && [idObjects respondsToSelector:@selector(deleteObjectsFromRealm)]) {
        if (self != (RLMRealm *)[idObjects realm]) {
            @throw RLMException(@"Can only delete objects from the Realm they belong to.");
        }
        [idObjects deleteObjectsFromRealm];
<<<<<<< HEAD
        return;
    }
    if (auto array = RLMDynamicCast<RLMArray>(objects)) {
        if (array.type != RLMPropertyTypeObject) {
            @throw RLMException(@"Cannot delete objects from RLMArray<%@>: only RLMObjects can be deleted.",
                                RLMTypeToString(array.type));
        }
    }
    for (RLMObject *obj in objects) {
        if (![obj isKindOfClass:RLMObjectBase.class]) {
            @throw RLMException(@"Cannot delete objects of type %@ with deleteObjects:. Only RLMObjects can be deleted.",
                                NSStringFromClass(obj.class));
        }
=======
    }
    for (RLMObject *obj in objects) {
        if (![obj isKindOfClass:RLMObjectBase.class]) {
            @throw RLMException(@"Cannot delete objects of type %@ with deleteObjects:. Only RLMObjects are supported.",
                                NSStringFromClass(obj.class));
        }
>>>>>>> 2a0f5106
        RLMDeleteObjectFromRealm(obj, self);
    }
}

- (void)deleteAllObjects {
    RLMDeleteAllObjectsFromRealm(self);
}

- (RLMResults *)allObjects:(NSString *)objectClassName {
    return RLMGetObjects(self, objectClassName, nil);
}

- (RLMResults *)objects:(NSString *)objectClassName where:(NSString *)predicateFormat, ... {
    va_list args;
    va_start(args, predicateFormat);
    RLMResults *results = [self objects:objectClassName where:predicateFormat args:args];
    va_end(args);
    return results;
}

- (RLMResults *)objects:(NSString *)objectClassName where:(NSString *)predicateFormat args:(va_list)args {
    return [self objects:objectClassName withPredicate:[NSPredicate predicateWithFormat:predicateFormat arguments:args]];
}

- (RLMResults *)objects:(NSString *)objectClassName withPredicate:(NSPredicate *)predicate {
    return RLMGetObjects(self, objectClassName, predicate);
}

- (RLMObject *)objectWithClassName:(NSString *)className forPrimaryKey:(id)primaryKey {
    return RLMGetObject(self, className, primaryKey);
}

+ (uint64_t)schemaVersionAtURL:(NSURL *)fileURL encryptionKey:(NSData *)key error:(NSError **)error {
    try {
        RLMRealmConfiguration *config = [[RLMRealmConfiguration alloc] init];
        config.fileURL = fileURL;
        config.encryptionKey = RLMRealmValidatedEncryptionKey(key);

        uint64_t version = Realm::get_schema_version(config.config);
        if (version == realm::ObjectStore::NotVersioned) {
            RLMSetErrorOrThrow([NSError errorWithDomain:RLMErrorDomain code:RLMErrorFail userInfo:@{NSLocalizedDescriptionKey:@"Cannot open an uninitialized realm in read-only mode"}], error);
        }
        return version;
    }
    catch (std::exception &exp) {
        RLMSetErrorOrThrow(RLMMakeError(RLMErrorFail, exp), error);
        return RLMNotVersioned;
    }
}

+ (BOOL)performMigrationForConfiguration:(RLMRealmConfiguration *)configuration error:(NSError **)error {
    if (RLMGetAnyCachedRealmForPath(configuration.config.path)) {
        @throw RLMException(@"Cannot migrate Realms that are already open.");
    }

    NSError *localError; // Prevents autorelease
    BOOL success;
    @autoreleasepool {
        success = [RLMRealm realmWithConfiguration:configuration error:&localError] != nil;
    }
    if (!success && error) {
        *error = localError; // Must set outside pool otherwise will free anyway
    }
    return success;
}

- (RLMObject *)createObject:(NSString *)className withValue:(id)value {
    return (RLMObject *)RLMCreateObjectInRealmWithValue(self, className, value, false);
}

- (BOOL)writeCopyToURL:(NSURL *)fileURL encryptionKey:(NSData *)key error:(NSError **)error {
    key = RLMRealmValidatedEncryptionKey(key);
    NSString *path = fileURL.path;

    try {
        _realm->write_copy(path.UTF8String, {static_cast<const char *>(key.bytes), key.length});
        return YES;
    }
    catch (...) {
        __autoreleasing NSError *dummyError;
        if (!error) {
            error = &dummyError;
        }
        RLMRealmTranslateException(error);
        return NO;
    }

    return NO;
}

- (void)registerEnumerator:(RLMFastEnumerator *)enumerator {
    if (!_collectionEnumerators) {
        _collectionEnumerators = [NSHashTable hashTableWithOptions:NSPointerFunctionsWeakMemory];
    }
    [_collectionEnumerators addObject:enumerator];
}

- (void)unregisterEnumerator:(RLMFastEnumerator *)enumerator {
    [_collectionEnumerators removeObject:enumerator];
}

- (void)detachAllEnumerators {
    for (RLMFastEnumerator *enumerator in _collectionEnumerators) {
        [enumerator detach];
    }
    _collectionEnumerators = nil;
}

@end<|MERGE_RESOLUTION|>--- conflicted
+++ resolved
@@ -727,7 +727,6 @@
             @throw RLMException(@"Can only delete objects from the Realm they belong to.");
         }
         [idObjects deleteObjectsFromRealm];
-<<<<<<< HEAD
         return;
     }
     if (auto array = RLMDynamicCast<RLMArray>(objects)) {
@@ -741,14 +740,6 @@
             @throw RLMException(@"Cannot delete objects of type %@ with deleteObjects:. Only RLMObjects can be deleted.",
                                 NSStringFromClass(obj.class));
         }
-=======
-    }
-    for (RLMObject *obj in objects) {
-        if (![obj isKindOfClass:RLMObjectBase.class]) {
-            @throw RLMException(@"Cannot delete objects of type %@ with deleteObjects:. Only RLMObjects are supported.",
-                                NSStringFromClass(obj.class));
-        }
->>>>>>> 2a0f5106
         RLMDeleteObjectFromRealm(obj, self);
     }
 }
