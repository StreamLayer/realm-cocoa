--- conflicted
+++ resolved
@@ -82,7 +82,6 @@
 /* End PBXCopyFilesBuildPhase section */
 
 /* Begin PBXFileReference section */
-<<<<<<< HEAD
 		027838D71A7AE77A00553A86 /* Draw.app */ = {isa = PBXFileReference; explicitFileType = wrapper.application; includeInIndex = 0; path = Draw.app; sourceTree = BUILT_PRODUCTS_DIR; };
 		027838DA1A7AE77A00553A86 /* Info.plist */ = {isa = PBXFileReference; lastKnownFileType = text.plist.xml; path = Info.plist; sourceTree = "<group>"; };
 		027838DB1A7AE77A00553A86 /* AppDelegate.h */ = {isa = PBXFileReference; lastKnownFileType = sourcecode.c.h; path = AppDelegate.h; sourceTree = "<group>"; };
@@ -100,9 +99,7 @@
 		22CFE27E1B0A330200D5EC93 /* SwatchColor.m */ = {isa = PBXFileReference; fileEncoding = 4; lastKnownFileType = sourcecode.c.objc; path = SwatchColor.m; sourceTree = "<group>"; };
 		22CFE27F1B0A330200D5EC93 /* SwatchesView.h */ = {isa = PBXFileReference; fileEncoding = 4; lastKnownFileType = sourcecode.c.h; path = SwatchesView.h; sourceTree = "<group>"; };
 		22CFE2801B0A330200D5EC93 /* SwatchesView.m */ = {isa = PBXFileReference; fileEncoding = 4; lastKnownFileType = sourcecode.c.objc; path = SwatchesView.m; sourceTree = "<group>"; };
-=======
 		0ADF47111B1578CF00F67B16 /* README.md */ = {isa = PBXFileReference; lastKnownFileType = net.daringfireball.markdown; name = README.md; path = ../../README.md; sourceTree = SOURCE_ROOT; };
->>>>>>> b51bbf47
 		E823C33C19BA4A5F00D2FF5F /* JSONImport */ = {isa = PBXFileReference; explicitFileType = "compiled.mach-o.executable"; includeInIndex = 0; path = JSONImport; sourceTree = BUILT_PRODUCTS_DIR; };
 		E823C34919BA4A7600D2FF5F /* main.m */ = {isa = PBXFileReference; fileEncoding = 4; lastKnownFileType = sourcecode.c.objc; path = main.m; sourceTree = "<group>"; };
 		E823C34A19BA4A7600D2FF5F /* Person.h */ = {isa = PBXFileReference; fileEncoding = 4; lastKnownFileType = sourcecode.c.h; path = Person.h; sourceTree = "<group>"; };
