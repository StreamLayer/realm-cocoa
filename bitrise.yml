---
format_version: '6'
default_step_lib_source: https://github.com/bitrise-io/bitrise-steplib.git
project_type: ios

workflows:
  deploy:
    steps:
    - script:
        deps:
          brew:
          - name: node
          - name: streamlayer/formulas/carthage
        inputs:
        - content: |-
            #!/bin/bash
            set -ex

<<<<<<< HEAD
            branch=${BITRISE_GIT_BRANCH:-$(git rev-parse --abbrev-ref HEAD)}

            if [ "${branch}" == "3.x.x" ]; then
              target_version="5.1.3+d6c4ba50e84722a815542bda2b6e8a42"
            elif [ "${branch}" == "5.0.1-swift" ]; then
              target_version="5.0.1+6b0f2c1677afd7b6095cfee3524e116c"
            fi

            if [ x"$(carthage swift-version)" != x"${target_version}" ]; then
              fail "invalid swift version"
            fi

=======
            rm -rf Carthage
>>>>>>> 1c69de02
            yarn
            yarn semantic-release<|MERGE_RESOLUTION|>--- conflicted
+++ resolved
@@ -16,7 +16,6 @@
             #!/bin/bash
             set -ex
 
-<<<<<<< HEAD
             branch=${BITRISE_GIT_BRANCH:-$(git rev-parse --abbrev-ref HEAD)}
 
             if [ "${branch}" == "3.x.x" ]; then
@@ -29,8 +28,6 @@
               fail "invalid swift version"
             fi
 
-=======
             rm -rf Carthage
->>>>>>> 1c69de02
             yarn
             yarn semantic-release